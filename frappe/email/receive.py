--- conflicted
+++ resolved
@@ -3,11 +3,7 @@
 
 from __future__ import unicode_literals
 import time
-<<<<<<< HEAD
-import socket, poplib
-=======
-import _socket, poplib,imaplib
->>>>>>> 2f51b3ef
+import _socket, poplib, imaplib
 import frappe
 from frappe import _
 from frappe.utils import extract_email_id, convert_utc_to_user_timezone, now, cint, cstr, strip
@@ -21,7 +17,7 @@
 class TotalSizeExceededError(frappe.ValidationError): pass
 class LoginLimitExceeded(frappe.ValidationError): pass
 
-class POP3Server:
+class EmailServer:
 	"""Wrapper for POP server to pull emails."""
 	def __init__(self, args=None):
 		self.setup(args)
@@ -40,17 +36,19 @@
 
 	def connect(self):
 		"""Connect to **Email Account**."""
-		responce = self.connect_imap() if cint(self.settings.use_imap) else self.connect_pop()
-		return responce
+		if cint(self.settings.use_imap):
+			return self.connect_imap()
+		else:
+			return self.connect_pop()
 
 	def connect_imap(self):
-		#this method return imap connection
+		"""Connect to IMAP"""
 		try:
 			if cint(self.settings.use_ssl):
 				self.imap = Timed_IMAP4_SSL(self.settings.host, timeout=frappe.conf.get("pop_timeout"))
 			else:
 				self.imap = Timed_IMAP4(self.settings.host, timeout=frappe.conf.get("pop_timeout"))
-			self.imap.login(self.settings.username,self.settings.password)
+			self.imap.login(self.settings.username, self.settings.password)
 			# connection established!
 			return True
 
@@ -59,10 +57,10 @@
 			frappe.msgprint(_('Invalid Mail Server. Please rectify and try again.'))
 			raise
 
-		except :
-				frappe.msgprint(_('Invalid User Name or Support Password. Please rectify and try again.'))
-				raise
-	
+		except Exception, e:
+			frappe.msgprint(_('Cannot connect: {0}').format(str(e)))
+			raise
+
 	def connect_pop(self):
 		#this method return pop connection
 		try:
@@ -77,7 +75,7 @@
 			# connection established!
 			return True
 
-		except socket.error:
+		except _socket.error:
 			# Invalid mail server -- due to refusing connection
 			frappe.msgprint(_('Invalid Mail Server. Please rectify and try again.'))
 			raise
@@ -104,13 +102,8 @@
 			# track if errors arised
 			self.errors = False
 			self.latest_messages = []
-			# if section code below is for imap and else part is for pop3
-			if cint(self.settings.use_imap):  
-				self.imap.select("Inbox") 
-				responce, message = self.imap.uid('search',None, "UNSEEN") # search and return Uids
-				email_list =  message[0].split()
-			else:
-				email_list = self.pop.list()[1]
+
+			email_list = self.get_new_mails()
 			num = num_copy = len(email_list)
 
 			# WARNING: Hard coded max no. of messages to be popped
@@ -121,26 +114,23 @@
 			self.max_email_size = cint(frappe.local.conf.get("max_email_size"))
 			self.max_total_size = 5 * self.max_email_size
 
-			for i, pop_meta in enumerate(email_list):
+			for i, message_meta in enumerate(email_list):
 				# do not pull more than NUM emails
 				if (i+1) > num:
 					break
 
 				try:
-					# if section code below is for imap and else part is for pop3
-					if cint(self.settings.use_imap):
-						self.retrieve_message(pop_meta)
-					else:
-						self.retrieve_message(pop_meta, i+1)
+					self.retrieve_message(message_meta, i+1)
 				except (TotalSizeExceededError, EmailTimeoutError, LoginLimitExceeded):
 					break
 
 			# WARNING: Mark as read - message number 101 onwards from the pop list
 			# This is to avoid having too many messages entering the system
 			num = num_copy
-			if num > 100 and not self.errors and not cint(self.settings.use_imap):
-				for m in xrange(101, num+1):
-					self.pop.dele(m)
+			if not cint(self.settings.use_imap):
+				if num > 100 and not self.errors:
+					for m in xrange(101, num+1):
+						self.pop.dele(m)
 
 		except Exception, e:
 			if self.has_login_limit_exceeded(e):
@@ -158,17 +148,27 @@
 
 		return self.latest_messages
 
-	def retrieve_message(self, pop_meta,msg_num=None):
+	def get_new_mails(self):
+		"""Return list of new mails"""
+		if cint(self.settings.use_imap):
+			self.imap.select("Inbox")
+			response, message = self.imap.uid('search', None, "UNSEEN")
+			email_list =  message[0].split()
+		else:
+			email_list = self.pop.list()[1]
+
+		return email_list
+
+	def retrieve_message(self, message_meta, msg_num=None):
 		incoming_mail = None
 		try:
-			self.validate_pop(pop_meta)
-			# if section code below is for imap and else part is for pop3
+			self.validate_message_limits(message_meta)
+
 			if cint(self.settings.use_imap):
-				status,message = self.imap.uid('fetch', pop_meta, '(RFC822)')
+				status, message = self.imap.uid('fetch', message_meta, '(RFC822)')
 				self.latest_messages.append(message[0][1])
 			else:
 				msg = self.pop.retr(msg_num)
-
 				self.latest_messages.append(b'\n'.join(msg[1]))
 
 		except (TotalSizeExceededError, EmailTimeoutError):
@@ -206,12 +206,12 @@
 				return True
 		return False
 
-	def validate_pop(self, pop_meta):
+	def validate_message_limits(self, message_meta):
 		# throttle based on email size
 		if not self.max_email_size:
 			return
 
-		m, size = pop_meta.split()
+		m, size = message_meta.split()
 		size = cint(size)
 
 		if size < self.max_email_size:

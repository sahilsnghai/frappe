# Copyright (c) 2015, Frappe Technologies Pvt. Ltd. and Contributors
# License: MIT. See LICENSE

import datetime
import email
import email.utils
import imaplib
import poplib
import re
import time
import json
from email.header import decode_header

import _socket
import chardet
from email_reply_parser import EmailReplyParser

import frappe
from frappe import _, safe_decode, safe_encode
from frappe.core.doctype.file.file import (MaxFileSizeReachedError,
	get_random_filename)
from frappe.utils import (cint, convert_utc_to_user_timezone, cstr,
	extract_email_id, markdown, now, parse_addr, strip, get_datetime,
	add_days, sanitize_html)
from frappe.utils.user import is_system_user
from frappe.utils.html_utils import clean_email_html

# fix due to a python bug in poplib that limits it to 2048
poplib._MAXLINE = 20480
imaplib._MAXLINE = 20480

# fix due to a python bug in poplib that limits it to 2048
poplib._MAXLINE = 20480
imaplib._MAXLINE = 20480


class EmailSizeExceededError(frappe.ValidationError): pass
class EmailTimeoutError(frappe.ValidationError): pass
class TotalSizeExceededError(frappe.ValidationError): pass
class LoginLimitExceeded(frappe.ValidationError): pass
class SentEmailInInboxError(Exception):
	pass

class EmailServer:
	"""Wrapper for POP server to pull emails."""
	def __init__(self, args=None):
		self.setup(args)

	def setup(self, args=None):
		# overrride
		self.settings = args or frappe._dict()

	def check_mails(self):
		# overrride
		return True

	def process_message(self, mail):
		# overrride
		pass

	def connect(self):
		"""Connect to **Email Account**."""
		if cint(self.settings.use_imap):
			return self.connect_imap()
		else:
			return self.connect_pop()

	def connect_imap(self):
		"""Connect to IMAP"""
		try:
			if cint(self.settings.use_ssl):
				self.imap = Timed_IMAP4_SSL(self.settings.host, self.settings.incoming_port, timeout=frappe.conf.get("pop_timeout"))
			else:
				self.imap = Timed_IMAP4(self.settings.host, self.settings.incoming_port, timeout=frappe.conf.get("pop_timeout"))
			self.imap.login(self.settings.username, self.settings.password)
			# connection established!
			return True

		except _socket.error:
			# Invalid mail server -- due to refusing connection
			frappe.msgprint(_('Invalid Mail Server. Please rectify and try again.'))
			raise

	def connect_pop(self):
		#this method return pop connection
		try:
			if cint(self.settings.use_ssl):
				self.pop = Timed_POP3_SSL(self.settings.host, self.settings.incoming_port, timeout=frappe.conf.get("pop_timeout"))
			else:
				self.pop = Timed_POP3(self.settings.host, self.settings.incoming_port, timeout=frappe.conf.get("pop_timeout"))

			self.pop.user(self.settings.username)
			self.pop.pass_(self.settings.password)

			# connection established!
			return True

		except _socket.error:
			# log performs rollback and logs error in Error Log
			frappe.log_error("receive.connect_pop")

			# Invalid mail server -- due to refusing connection
			frappe.msgprint(_('Invalid Mail Server. Please rectify and try again.'))
			raise

		except poplib.error_proto as e:
			if self.is_temporary_system_problem(e):
				return False

			else:
				frappe.msgprint(_('Invalid User Name or Support Password. Please rectify and try again.'))
				raise

	def select_imap_folder(self, folder):
		self.imap.select(folder)

	def logout(self):
		if cint(self.settings.use_imap):
			self.imap.logout()
		else:
			self.pop.quit()
		return

	def get_messages(self, folder="INBOX"):
		"""Returns new email messages in a list."""
		if not (self.check_mails() or self.connect()):
			return []

		frappe.db.commit()

		uid_list = []

		try:
			# track if errors arised
			self.errors = False
			self.latest_messages = []
			self.seen_status = {}
			self.uid_reindexed = False

			uid_list = email_list = self.get_new_mails(folder)

			if not email_list:
				return

			num = num_copy = len(email_list)

			# WARNING: Hard coded max no. of messages to be popped
			if num > 50: num = 50

			# size limits
			self.total_size = 0
			self.max_email_size = cint(frappe.local.conf.get("max_email_size"))
			self.max_total_size = 5 * self.max_email_size

			for i, message_meta in enumerate(email_list[:num]):
				try:
					self.retrieve_message(message_meta, i+1)
				except (TotalSizeExceededError, EmailTimeoutError, LoginLimitExceeded):
					break
			# WARNING: Mark as read - message number 101 onwards from the pop list
			# This is to avoid having too many messages entering the system
			num = num_copy
			if not cint(self.settings.use_imap):
				if num > 100 and not self.errors:
					for m in range(101, num+1):
						self.pop.dele(m)

		except Exception as e:
			if self.has_login_limit_exceeded(e):
				pass
			else:
				raise

		out = { "latest_messages": self.latest_messages }
		if self.settings.use_imap:
			out.update({
				"uid_list": uid_list,
				"seen_status": self.seen_status,
				"uid_reindexed": self.uid_reindexed
			})

		return out

	def get_new_mails(self, folder):
		"""Return list of new mails"""
		if cint(self.settings.use_imap):
			email_list = []
			self.check_imap_uidvalidity(folder)

			readonly = False if self.settings.email_sync_rule == "UNSEEN" else True

			self.imap.select(folder, readonly=readonly)
			response, message = self.imap.uid('search', None, self.settings.email_sync_rule)
			if message[0]:
				email_list =  message[0].split()
		else:
			email_list = self.pop.list()[1]

		return email_list

	def check_imap_uidvalidity(self, folder):
		# compare the UIDVALIDITY of email account and imap server
		uid_validity = self.settings.uid_validity

		response, message = self.imap.status(folder, "(UIDVALIDITY UIDNEXT)")
		current_uid_validity = self.parse_imap_response("UIDVALIDITY", message[0]) or 0

		uidnext = int(self.parse_imap_response("UIDNEXT", message[0]) or "1")
		frappe.db.set_value("Email Account", self.settings.email_account, "uidnext", uidnext)

		if not uid_validity or uid_validity != current_uid_validity:
			# uidvalidity changed & all email uids are reindexed by server
			frappe.db.sql(
				"""update `tabCommunication` set uid=-1 where communication_medium='Email'
				and email_account=%s""", (self.settings.email_account,)
			)
			if self.settings.use_imap:
				# new update for the IMAP Folder DoctType
				frappe.db.sql(
					"""update `tabIMAP Folder` set uidvalidity=%s, uidnext=%s where
									parent=%s and folder_name=%s""",
					(current_uid_validity, uidnext, self.settings.email_account_name, folder)
				)
			else:
				frappe.db.sql(
					"""update `tabEmail Account` set uidvalidity=%s, uidnext=%s where
					name=%s""", (current_uid_validity, uidnext, self.settings.email_account)
				)

			# uid validity not found pulling emails for first time
			if not uid_validity:
				self.settings.email_sync_rule = "UNSEEN"
				return

			sync_count = 100 if uid_validity else int(self.settings.initial_sync_count)
			from_uid = 1 if uidnext < (sync_count + 1) or (uidnext - sync_count) < 1 else uidnext - sync_count
			# sync last 100 email
			self.settings.email_sync_rule = "UID {}:{}".format(from_uid, uidnext)
			self.uid_reindexed = True

		elif uid_validity == current_uid_validity:
			return

	def parse_imap_response(self, cmd, response):
		pattern = r"(?<={cmd} )[0-9]*".format(cmd=cmd)
		match = re.search(pattern, response.decode('utf-8'), re.U | re.I)

		if match:
			return match.group(0)
		else:
			return None

	def retrieve_message(self, message_meta, msg_num=None):
		incoming_mail = None
		try:
			self.validate_message_limits(message_meta)

			if cint(self.settings.use_imap):
				status, message = self.imap.uid('fetch', message_meta, '(BODY.PEEK[] BODY.PEEK[HEADER] FLAGS)')
				raw = message[0]

				self.get_email_seen_status(message_meta, raw[0])
				self.latest_messages.append(raw[1])
			else:
				msg = self.pop.retr(msg_num)
				self.latest_messages.append(b'\n'.join(msg[1]))
		except (TotalSizeExceededError, EmailTimeoutError):
			# propagate this error to break the loop
			self.errors = True
			raise

		except Exception as e:
			if self.has_login_limit_exceeded(e):
				self.errors = True
				raise LoginLimitExceeded(e)

			else:
				# log performs rollback and logs error in Error Log
				frappe.log_error("receive.get_messages", self.make_error_msg(msg_num, incoming_mail))
				self.errors = True
				frappe.db.rollback()

				if not cint(self.settings.use_imap):
					self.pop.dele(msg_num)
				else:
					# mark as seen if email sync rule is UNSEEN (syncing only unseen mails)
					if self.settings.email_sync_rule == "UNSEEN":
						self.imap.uid('STORE', message_meta, '+FLAGS', '(\\SEEN)')
		else:
			if not cint(self.settings.use_imap):
				self.pop.dele(msg_num)
			else:
				# mark as seen if email sync rule is UNSEEN (syncing only unseen mails)
				if self.settings.email_sync_rule == "UNSEEN":
					self.imap.uid('STORE', message_meta, '+FLAGS', '(\\SEEN)')

	def get_email_seen_status(self, uid, flag_string):
		""" parse the email FLAGS response """
		if not flag_string:
			return None

		flags = []
		for flag in imaplib.ParseFlags(flag_string) or []:
			pattern = re.compile(r"\w+")
			match = re.search(pattern, frappe.as_unicode(flag))
			flags.append(match.group(0))

		if "Seen" in flags:
			self.seen_status.update({ uid: "SEEN" })
		else:
			self.seen_status.update({ uid: "UNSEEN" })

	def has_login_limit_exceeded(self, e):
		return "-ERR Exceeded the login limit" in strip(cstr(e.message))

	def is_temporary_system_problem(self, e):
		messages = (
			"-ERR [SYS/TEMP] Temporary system problem. Please try again later.",
			"Connection timed out",
		)
		for message in messages:
			if message in strip(cstr(e)) or message in strip(cstr(getattr(e, 'strerror', ''))):
				return True
		return False

	def validate_message_limits(self, message_meta):
		# throttle based on email size
		if not self.max_email_size:
			return

		m, size = message_meta.split()
		size = cint(size)

		if size < self.max_email_size:
			self.total_size += size
			if self.total_size > self.max_total_size:
				raise TotalSizeExceededError
		else:
			raise EmailSizeExceededError

	def make_error_msg(self, msg_num, incoming_mail):
		error_msg = "Error in retrieving email."
		if not incoming_mail:
			try:
				# retrieve headers
				incoming_mail = Email(b'\n'.join(self.pop.top(msg_num, 5)[1]))
			except:
				pass

		if incoming_mail:
			error_msg += "\nDate: {date}\nFrom: {from_email}\nSubject: {subject}\n".format(
				date=incoming_mail.date, from_email=incoming_mail.from_email, subject=incoming_mail.subject)

		return error_msg

<<<<<<< HEAD
	def update_flag(self, folder, uid_list={}):
=======
	def update_flag(self, uid_list=None):
>>>>>>> 77ae4172
		""" set all uids mails the flag as seen  """
		if not uid_list:
			return

		if not self.connect():
			return

		self.imap.select(folder)
		for uid, operation in uid_list.items():
			if not uid: continue

			op = "+FLAGS" if operation == "Read" else "-FLAGS"
			try:
				self.imap.uid('STORE', uid, op, '(\\SEEN)')
			except Exception:
				continue

class Email:
	"""Wrapper for an email."""
	def __init__(self, content):
		"""Parses headers, content, attachments from given raw message.

		:param content: Raw message."""
		if isinstance(content, bytes):
			self.mail = email.message_from_bytes(content)
		else:
			self.mail = email.message_from_string(content)

		self.raw_message = content
		self.text_content = ''
		self.html_content = ''
		self.attachments = []
		self.cid_map = {}
		self.parse()
		self.set_content_and_type()
		self.set_subject()
		self.set_from()
		self.message_id = (self.mail.get('Message-ID') or "").strip(" <>")

		if self.mail["Date"]:
			try:
				utc = email.utils.mktime_tz(email.utils.parsedate_tz(self.mail["Date"]))
				utc_dt = datetime.datetime.utcfromtimestamp(utc)
				self.date = convert_utc_to_user_timezone(utc_dt).strftime('%Y-%m-%d %H:%M:%S')
			except:
				self.date = now()
		else:
			self.date = now()
		if self.date > now():
			self.date = now()

	@property
	def in_reply_to(self):
		return (self.mail.get("In-Reply-To") or "").strip(" <>")

	def parse(self):
		"""Walk and process multi-part email."""
		for part in self.mail.walk():
			self.process_part(part)

	def set_subject(self):
		"""Parse and decode `Subject` header."""
		_subject = decode_header(self.mail.get("Subject", "No Subject"))
		self.subject = _subject[0][0] or ""
		if _subject[0][1]:
			self.subject = safe_decode(self.subject, _subject[0][1])
		else:
			# assume that the encoding is utf-8
			self.subject = safe_decode(self.subject)[:140]

		if not self.subject:
			self.subject = "No Subject"

	def set_from(self):
		# gmail mailing-list compatibility
		# use X-Original-Sender if available, as gmail sometimes modifies the 'From'
		_from_email = self.decode_email(self.mail.get("X-Original-From") or self.mail["From"])
		_reply_to = self.decode_email(self.mail.get("Reply-To"))

		if _reply_to and not frappe.db.get_value('Email Account', {"email_id":_reply_to}, 'email_id'):
			self.from_email = extract_email_id(_reply_to)
		else:
			self.from_email = extract_email_id(_from_email)

		if self.from_email:
			self.from_email = self.from_email.lower()

		self.from_real_name = parse_addr(_from_email)[0] if "@" in _from_email else _from_email

	def decode_email(self, email):
		if not email: return
		decoded = ""
		for part, encoding in decode_header(frappe.as_unicode(email).replace("\""," ").replace("\'"," ")):
			if encoding:
				decoded += part.decode(encoding)
			else:
				decoded += safe_decode(part)
		return decoded

	def set_content_and_type(self):
		self.content, self.content_type = '[Blank Email]', 'text/plain'
		if self.html_content:
			self.content, self.content_type = self.html_content, 'text/html'
		else:
			self.content, self.content_type = EmailReplyParser.read(self.text_content).text.replace("\n","\n\n"), 'text/plain'

	def process_part(self, part):
		"""Parse email `part` and set it to `text_content`, `html_content` or `attachments`."""
		content_type = part.get_content_type()
		if content_type == 'text/plain':
			self.text_content += self.get_payload(part)

		elif content_type == 'text/html':
			self.html_content += self.get_payload(part)

		elif content_type == 'message/rfc822':
			# sent by outlook when another email is sent as an attachment to this email
			self.show_attached_email_headers_in_content(part)

		elif part.get_filename() or 'image' in content_type:
			self.get_attachment(part)

	def show_attached_email_headers_in_content(self, part):
		# get the multipart/alternative message
		try:
			from html import escape  # python 3.x
		except ImportError:
			from cgi import escape  # python 2.x

		message = list(part.walk())[1]
		headers = []
		for key in ('From', 'To', 'Subject', 'Date'):
			value = cstr(message.get(key))
			if value:
				headers.append('{label}: {value}'.format(label=_(key), value=escape(value)))

		self.text_content += '\n'.join(headers)
		self.html_content += '<hr>' + '\n'.join('<p>{0}</p>'.format(h) for h in headers)

		if not message.is_multipart() and message.get_content_type()=='text/plain':
			# email.parser didn't parse it!
			text_content = self.get_payload(message)
			self.text_content += text_content
			self.html_content += markdown(text_content)

	def get_charset(self, part):
		"""Detect charset."""
		charset = part.get_content_charset()
		if not charset:
			charset = chardet.detect(safe_encode(cstr(part)))['encoding']

		return charset

	def get_payload(self, part):
		charset = self.get_charset(part)

		try:
			return str(part.get_payload(decode=True), str(charset), "ignore")
		except LookupError:
			return part.get_payload()

	def get_attachment(self, part):
		#charset = self.get_charset(part)
		fcontent = part.get_payload(decode=True)

		if fcontent:
			content_type = part.get_content_type()
			fname = part.get_filename()
			if fname:
				try:
					fname = fname.replace('\n', ' ').replace('\r', '')
					fname = cstr(decode_header(fname)[0][0])
				except:
					fname = get_random_filename(content_type=content_type)
			else:
				fname = get_random_filename(content_type=content_type)

			self.attachments.append({
				'content_type': content_type,
				'fname': fname,
				'fcontent': fcontent,
			})

			cid = (cstr(part.get("Content-Id")) or "").strip("><")
			if cid:
				self.cid_map[fname] = cid

	def save_attachments_in_doc(self, doc):
		"""Save email attachments in given document."""
		saved_attachments = []

		for attachment in self.attachments:
			try:
				_file = frappe.get_doc({
					"doctype": "File",
					"file_name": attachment['fname'],
					"attached_to_doctype": doc.doctype,
					"attached_to_name": doc.name,
					"is_private": 1,
					"content": attachment['fcontent']})
				_file.save()
				saved_attachments.append(_file)

				if attachment['fname'] in self.cid_map:
					self.cid_map[_file.name] = self.cid_map[attachment['fname']]

			except MaxFileSizeReachedError:
				# WARNING: bypass max file size exception
				pass
			except frappe.FileAlreadyAttachedException:
				pass
			except frappe.DuplicateEntryError:
				# same file attached twice??
				pass

		return saved_attachments

	def get_thread_id(self):
		"""Extract thread ID from `[]`"""
		l = re.findall(r'(?<=\[)[\w/-]+', self.subject)
		return l and l[0] or None

	def is_reply(self):
		return bool(self.in_reply_to)

class InboundMail(Email):
	"""Class representation of incoming mail along with mail handlers.
	"""
	def __init__(self, content, email_account, uid=None, seen_status=None):
		super().__init__(content)
		self.email_account = email_account
		self.uid = uid or -1
		self.seen_status = seen_status or 0

		# System documents related to this mail
		self._parent_email_queue = None
		self._parent_communication = None
		self._reference_document = None

		self.flags = frappe._dict()

	def get_content(self):
		if self.content_type == 'text/html':
			return clean_email_html(self.content)

	def process(self):
		"""Create communication record from email.
		"""
		if self.is_sender_same_as_receiver() and not self.is_reply():
			if frappe.flags.in_test:
				print('WARN: Cannot pull email. Sender same as recipient inbox')
			raise SentEmailInInboxError

		communication = self.is_exist_in_system()
		if communication:
			communication.update_db(uid=self.uid)
			communication.reload()
			return communication

		self.flags.is_new_communication = True
		return self._build_communication_doc()

	def _build_communication_doc(self):
		data = self.as_dict()
		data['doctype'] = "Communication"

		if self.parent_communication():
			data['in_reply_to'] = self.parent_communication().name

		if self.reference_document():
			data['reference_doctype'] = self.reference_document().doctype
			data['reference_name'] = self.reference_document().name
		elif self.email_account.append_to and self.email_account.append_to != 'Communication':
			reference_doc = self._create_reference_document(self.email_account.append_to)
			if reference_doc:
				data['reference_doctype'] = reference_doc.doctype
				data['reference_name'] = reference_doc.name
				data['is_first'] = True

		if self.is_notification():
			# Disable notifications for notification.
			data['unread_notification_sent'] = 1

		if self.seen_status:
			data['_seen'] = json.dumps(self.get_users_linked_to_account(self.email_account))

		communication = frappe.get_doc(data)
		communication.flags.in_receive = True
		communication.insert(ignore_permissions=True)

		# save attachments
		communication._attachments = self.save_attachments_in_doc(communication)
		communication.content = sanitize_html(self.replace_inline_images(communication._attachments))
		communication.save()
		return communication

	def replace_inline_images(self, attachments):
		# replace inline images
		content = self.content
		for file in attachments:
			if file.name in self.cid_map and self.cid_map[file.name]:
				content = content.replace("cid:{0}".format(self.cid_map[file.name]),
					file.file_url)
		return content

	def is_notification(self):
		isnotification = self.mail.get("isnotification")
		return isnotification and ("notification" in isnotification)

	def is_exist_in_system(self):
		"""Check if this email already exists in the system(as communication document).
		"""
		from frappe.core.doctype.communication.communication import Communication
		if not self.message_id:
			return

		return Communication.find_one_by_filters(message_id = self.message_id,
			order_by = 'creation DESC')

	def is_sender_same_as_receiver(self):
		return self.from_email == self.email_account.email_id

	def is_reply_to_system_sent_mail(self):
		"""Is it a reply to already sent mail.
		"""
		return self.is_reply() and frappe.local.site in self.in_reply_to

	def parent_email_queue(self):
		"""Get parent record from `Email Queue`.

		If it is a reply to already sent mail, then there will be a parent record in EMail Queue.
		"""
		from frappe.email.doctype.email_queue.email_queue import EmailQueue

		if self._parent_email_queue is not None:
			return self._parent_email_queue

		parent_email_queue = ''
		if self.is_reply_to_system_sent_mail():
			parent_email_queue = EmailQueue.find_one_by_filters(message_id=self.in_reply_to)

		self._parent_email_queue = parent_email_queue or ''
		return self._parent_email_queue

	def parent_communication(self):
		"""Find a related communication so that we can prepare a mail thread.

		The way it happens is by using in-reply-to header, and we can't make thread if it does not exist.

		Here are the cases to handle:
		1. If mail is a reply to already sent mail, then we can get parent communicaion from
			Email Queue record.
		2. Sometimes we send communication name in message-ID directly, use that to get parent communication.
		3. Sender sent a reply but reply is on top of what (s)he sent before,
			then parent record exists directly in communication.
		"""
		from frappe.core.doctype.communication.communication import Communication
		if self._parent_communication is not None:
			return self._parent_communication

		if not self.is_reply():
			return ''

		if not self.is_reply_to_system_sent_mail():
			communication = Communication.find_one_by_filters(message_id=self.in_reply_to,
				creation = ['>=', self.get_relative_dt(-30)])
		elif self.parent_email_queue() and self.parent_email_queue().communication:
			communication = Communication.find(self.parent_email_queue().communication, ignore_error=True)
		else:
			reference = self.in_reply_to
			if '@' in self.in_reply_to:
				reference, _ = self.in_reply_to.split("@", 1)
			communication = Communication.find(reference, ignore_error=True)

		self._parent_communication = communication or ''
		return self._parent_communication

	def reference_document(self):
		"""Reference document is a document to which mail relate to.

		We can get reference document from Parent record(EmailQueue | Communication) if exists.
		Otherwise we do subject match to find reference document if we know the reference(append_to) doctype.
		"""
		if self._reference_document is not None:
			return self._reference_document

		reference_document = ""
		parent = self.parent_email_queue() or self.parent_communication()

		if parent and parent.reference_doctype:
			reference_doctype, reference_name = parent.reference_doctype, parent.reference_name
			reference_document = self.get_doc(reference_doctype, reference_name, ignore_error=True)

		if not reference_document and self.email_account.append_to:
			reference_document = self.match_record_by_subject_and_sender(self.email_account.append_to)

		self._reference_document = reference_document or ''
		return self._reference_document

	def get_reference_name_from_subject(self):
		"""
		Ex: "Re: Your email (#OPP-2020-2334343)"
		"""
		return self.subject.rsplit('#', 1)[-1].strip(' ()')

	def match_record_by_subject_and_sender(self, doctype):
		"""Find a record in the given doctype that matches with email subject and sender.

		Cases:
		1. Sometimes record name is part of subject. We can get document by parsing name from subject
		2. Find by matching sender and subject
		3. Find by matching subject alone (Special case)
			Ex: when a System User is using Outlook and replies to an email from their own client,
			it reaches the Email Account with the threading info lost and the (sender + subject match)
			doesn't work because the sender in the first communication was someone different to whom
			the system user is replying to via the common email account in Frappe. This fix bypasses
			the sender match when the sender is a system user and subject is atleast 10 chars long
			(for additional safety)

		NOTE: We consider not to match by subject if match record is very old.
		"""
		name = self.get_reference_name_from_subject()
		email_fields = self.get_email_fields(doctype)

		record = self.get_doc(doctype, name, ignore_error=True) if name else None

		if not record:
			subject = self.clean_subject(self.subject)
			filters = {
				email_fields.subject_field: ("like", f"%{subject}%"),
				"creation": (">", self.get_relative_dt(days=-60))
			}

			# Sender check is not needed incase mail is from system user.
			if not (len(subject) > 10 and is_system_user(self.from_email)):
				filters[email_fields.sender_field] = self.from_email

			name = frappe.db.get_value(self.email_account.append_to, filters = filters)
			record = self.get_doc(doctype, name, ignore_error=True) if name else None
		return record

	def _create_reference_document(self, doctype):
		""" Create reference document if it does not exist in the system.
		"""
		parent = frappe.new_doc(doctype)
		email_fileds = self.get_email_fields(doctype)

		if email_fileds.subject_field:
			parent.set(email_fileds.subject_field, frappe.as_unicode(self.subject)[:140])

		if email_fileds.sender_field:
			parent.set(email_fileds.sender_field, frappe.as_unicode(self.from_email))

		parent.flags.ignore_mandatory = True

		try:
			parent.insert(ignore_permissions=True)
		except frappe.DuplicateEntryError:
			# try and find matching parent
			parent_name = frappe.db.get_value(self.email_account.append_to,
				{email_fileds.sender_field: self.from_email}
			)
			if parent_name:
				parent.name = parent_name
			else:
				parent = None
		return parent


	@staticmethod
	def get_doc(doctype, docname, ignore_error=False):
		try:
			return frappe.get_doc(doctype, docname)
		except frappe.DoesNotExistError:
			if ignore_error:
				return
			raise

	@staticmethod
	def get_relative_dt(days):
		"""Get relative to current datetime. Only relative days are supported.
		"""
		return add_days(get_datetime(), days)

	@staticmethod
	def get_users_linked_to_account(email_account):
		"""Get list of users who linked to Email account.
		"""
		users = frappe.get_all("User Email", filters={"email_account": email_account.name},
			fields=["parent"])
		return list(set([user.get("parent") for user in users]))

	@staticmethod
	def clean_subject(subject):
		"""Remove Prefixes like 'fw', FWD', 're' etc from subject.
		"""
		# Match strings like "fw:", "re	:" etc.
		regex = r"(^\s*(fw|fwd|wg)[^:]*:|\s*(re|aw)[^:]*:\s*)*"
		return frappe.as_unicode(strip(re.sub(regex, "", subject, 0, flags=re.IGNORECASE)))

	@staticmethod
	def get_email_fields(doctype):
		"""Returns Email related fields of a doctype.
		"""
		fields = frappe._dict()

		email_fields = ['subject_field', 'sender_field']
		meta = frappe.get_meta(doctype)

		for field in email_fields:
			if hasattr(meta, field):
				fields[field] = getattr(meta, field)
		return fields

	@staticmethod
	def get_document(self, doctype, name):
		"""Is same as frappe.get_doc but suppresses the DoesNotExist error.
		"""
		try:
			return frappe.get_doc(doctype, name)
		except frappe.DoesNotExistError:
			return None

	def as_dict(self):
		"""
		"""
		return {
			"subject": self.subject,
			"content": self.get_content(),
			'text_content': self.text_content,
			"sent_or_received": "Received",
			"sender_full_name": self.from_real_name,
			"sender": self.from_email,
			"recipients": self.mail.get("To"),
			"cc": self.mail.get("CC"),
			"email_account": self.email_account.name,
			"communication_medium": "Email",
			"uid": self.uid,
			"message_id": self.message_id,
			"communication_date": self.date,
			"has_attachment": 1 if self.attachments else 0,
			"seen": self.seen_status or 0
		}

class TimerMixin(object):
	def __init__(self, *args, **kwargs):
		self.timeout = kwargs.pop('timeout', 0.0)
		self.elapsed_time = 0.0
		self._super.__init__(self, *args, **kwargs)
		if self.timeout:
			# set per operation timeout to one-fifth of total pop timeout
			self.sock.settimeout(self.timeout / 5.0)

	def _getline(self, *args, **kwargs):
		start_time = time.time()
		ret = self._super._getline(self, *args, **kwargs)

		self.elapsed_time += time.time() - start_time
		if self.timeout and self.elapsed_time > self.timeout:
			raise EmailTimeoutError

		return ret

	def quit(self, *args, **kwargs):
		self.elapsed_time = 0.0
		return self._super.quit(self, *args, **kwargs)

class Timed_POP3(TimerMixin, poplib.POP3):
	_super = poplib.POP3

class Timed_POP3_SSL(TimerMixin, poplib.POP3_SSL):
	_super = poplib.POP3_SSL

class Timed_IMAP4(TimerMixin, imaplib.IMAP4):
	_super = imaplib.IMAP4

class Timed_IMAP4_SSL(TimerMixin, imaplib.IMAP4_SSL):
	_super = imaplib.IMAP4_SSL<|MERGE_RESOLUTION|>--- conflicted
+++ resolved
@@ -353,11 +353,7 @@
 
 		return error_msg
 
-<<<<<<< HEAD
-	def update_flag(self, folder, uid_list={}):
-=======
 	def update_flag(self, uid_list=None):
->>>>>>> 77ae4172
 		""" set all uids mails the flag as seen  """
 		if not uid_list:
 			return

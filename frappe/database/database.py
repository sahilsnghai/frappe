# Copyright (c) 2022, Frappe Technologies Pvt. Ltd. and Contributors
# License: MIT. See LICENSE

import datetime
import json
import random
import re
import string
import traceback
from contextlib import contextmanager
from time import time
from typing import Dict, List, Optional, Tuple, Union

from pypika.terms import Criterion, NullValue, PseudoColumn

import frappe
import frappe.defaults
import frappe.model.meta
from frappe import _
from frappe.database.utils import LazyMogrify, Query, QueryValues, is_query_type
from frappe.exceptions import DoesNotExistError
from frappe.model.utils.link_count import flush_local_link_count
from frappe.query_builder.functions import Count
from frappe.query_builder.utils import DocType
from frappe.utils import cast as cast_fieldtype
from frappe.utils import get_datetime, get_table_name, getdate, now, sbool

IFNULL_PATTERN = re.compile(r"ifnull\(", flags=re.IGNORECASE)
INDEX_PATTERN = re.compile(r"\s*\([^)]+\)\s*")
SINGLE_WORD_PATTERN = re.compile(r'([`"]?)(tab([A-Z]\w+))\1')
MULTI_WORD_PATTERN = re.compile(r'([`"])(tab([A-Z]\w+)( [A-Z]\w+)+)\1')


class Database(object):
	"""
	Open a database connection with the given parmeters, if use_default is True, use the
	login details from `conf.py`. This is called by the request handler and is accessible using
	the `db` global variable. the `sql` method is also global to run queries
	"""

	VARCHAR_LEN = 140
	MAX_COLUMN_LENGTH = 64

	OPTIONAL_COLUMNS = ["_user_tags", "_comments", "_assign", "_liked_by"]
	DEFAULT_SHORTCUTS = ["_Login", "__user", "_Full Name", "Today", "__today", "now", "Now"]
	STANDARD_VARCHAR_COLUMNS = ("name", "owner", "modified_by")
	DEFAULT_COLUMNS = ["name", "creation", "modified", "modified_by", "owner", "docstatus", "idx"]
	CHILD_TABLE_COLUMNS = ("parent", "parenttype", "parentfield")
	MAX_WRITES_PER_TRANSACTION = 200_000

	class InvalidColumnName(frappe.ValidationError):
		pass

	def __init__(
		self,
		host=None,
		user=None,
		password=None,
		ac_name=None,
		use_default=0,
		port=None,
		read_only=False,
	):
		self.setup_type_map()
		self.host = host or frappe.conf.db_host or "127.0.0.1"
		self.port = port or frappe.conf.db_port or ""
		self.user = user or frappe.conf.db_name
		self.db_name = frappe.conf.db_name
		self.read_only = read_only  # Uses READ ONLY connection if set
		self._conn = None

		if ac_name:
			self.user = ac_name or frappe.conf.db_name

		if use_default:
			self.user = frappe.conf.db_name

		self.transaction_writes = 0
		self.auto_commit_on_many_writes = 0

		self.password = password or frappe.conf.db_password
		self.value_cache = {}
		# self.db_type: str
		# self.last_query (lazy) attribute of last sql query executed

	@property
	def query(self):
		if not hasattr(self, "_query"):
			from .query import Query

			self._query = Query()
			del Query
		return self._query

	def setup_type_map(self):
		pass

	def connect(self):
		"""Connects to a database as set in `site_config.json`."""
		self.cur_db_name = self.user
		self._conn = self.get_connection()
		self._cursor = self._conn.cursor()
		frappe.local.rollback_observers = []

	def use(self, db_name):
		"""`USE` db_name."""
		self._conn.select_db(db_name)

	def get_connection(self):
		"""Returns a Database connection object that conforms with https://peps.python.org/pep-0249/#connection-objects"""
		raise NotImplementedError

	def get_database_size(self):
		raise NotImplementedError

	def _transform_query(self, query: Query, values: QueryValues):
		return query, values or None

	def sql(
		self,
		query: Query,
		values: QueryValues = None,
		as_dict=0,
		as_list=0,
		formatted=0,
		debug=0,
		ignore_ddl=0,
		as_utf8=0,
		auto_commit=0,
		update=None,
		explain=False,
		run=True,
		pluck=False,
	):
		"""Execute a SQL query and fetch all rows.

		:param query: SQL query.
		:param values: Tuple / List / Dict of values to be escaped and substituted in the query.
		:param as_dict: Return as a dictionary.
		:param as_list: Always return as a list.
		:param formatted: Format values like date etc.
		:param debug: Print query and `EXPLAIN` in debug log.
		:param ignore_ddl: Catch exception if table, column missing.
		:param as_utf8: Encode values as UTF 8.
		:param auto_commit: Commit after executing the query.
		:param update: Update this dict to all rows (if returned `as_dict`).
		:param run: Returns query without executing it if False.
		Examples:

		        # return customer names as dicts
		        frappe.db.sql("select name from tabCustomer", as_dict=True)

		        # return names beginning with a
		        frappe.db.sql("select name from tabCustomer where name like %s", "a%")

		        # values as dict
		        frappe.db.sql("select name from tabCustomer where name like %(name)s and owner=%(owner)s",
		                {"name": "a%", "owner":"test@example.com"})

		"""
		debug = debug or getattr(self, "debug", False)
		query = str(query)
		if not run:
			return query

		# remove whitespace / indentation from start and end of query
		query = query.strip()

		# replaces ifnull in query with coalesce
		query = IFNULL_PATTERN.sub("coalesce(", query)

		if not self._conn:
			self.connect()

		# in transaction validations
		self.check_transaction_status(query)
		self.clear_db_table_cache(query)

		if auto_commit:
			self.commit()

		if debug:
			time_start = time()

		if values is not None:
			if not isinstance(values, (tuple, dict, list)):
				values = (values,)
			query, values = self._transform_query(query, values)

		try:
			self._cursor.execute(query, values)
		except Exception as e:
			if self.is_syntax_error(e):
				frappe.errprint(f"Syntax error in query:\n{query} {values}")

			elif self.is_deadlocked(e):
				raise frappe.QueryDeadlockError(e)

			elif self.is_timedout(e):
				raise frappe.QueryTimeoutError(e)

			# TODO: added temporarily
			elif self.db_type == "postgres":
				traceback.print_stack()
				frappe.errprint(f"Error in query:\n{e}")
				raise

			if not (
				ignore_ddl
				and (self.is_missing_column(e) or self.is_table_missing(e) or self.cant_drop_field_or_key(e))
			):
				raise

		if debug:
			time_end = time()
			frappe.errprint(f"Execution time: {time_end - time_start:.2f} sec")

		self.log_query(query, values, debug, explain)

		if auto_commit:
			self.commit()

		if not self._cursor.description:
			return ()

		self.last_result = self._cursor.fetchall()

		if pluck:
			return [r[0] for r in self.last_result]

		# scrub output if required
		if as_dict:
			ret = self.fetch_as_dict(formatted, as_utf8)
			if update:
				for r in ret:
					r.update(update)
			return ret
		elif as_list:
			return self.convert_to_lists(self.last_result, formatted, as_utf8)
		elif as_utf8:
			return self.convert_to_lists(self.last_result, formatted, as_utf8)
		else:
			return self.last_result

	def _log_query(self, mogrified_query: str, debug: bool = False, explain: bool = False) -> None:
		"""Takes the query and logs it to various interfaces according to the settings."""
		_query = None

		if frappe.conf.allow_tests and frappe.cache().get_value("flag_print_sql"):
			_query = _query or str(mogrified_query)
			print(_query)

		if debug:
			_query = _query or str(mogrified_query)
			if explain and is_query_type(_query, "select"):
				self.explain_query(_query)
			frappe.errprint(_query)

		if frappe.conf.logging == 2:
			_query = _query or str(mogrified_query)
			frappe.log(f"<<<< query\n{_query}\n>>>>")

		if frappe.flags.in_migrate:
			_query = _query or str(mogrified_query)
			self.log_touched_tables(_query)

	def log_query(
		self, query: str, values: QueryValues = None, debug: bool = False, explain: bool = False
	) -> str:
		# TODO: Use mogrify until MariaDB Connector/C 1.1 is released and we can fetch something
		# like cursor._transformed_statement from the cursor object. We can also avoid setting
		# mogrified_query if we don't need to log it.
		mogrified_query = self.lazy_mogrify(query, values)
		self._log_query(mogrified_query, debug, explain)
		return mogrified_query

	def mogrify(self, query: Query, values: QueryValues):
		"""build the query string with values"""
		if not values:
			return query

		try:
			return self._cursor.mogrify(query, values)
		except BaseException:
			if isinstance(values, dict):
				return query % {k: frappe.db.escape(v) if isinstance(v, str) else v for k, v in values.items()}
			elif isinstance(values, (list, tuple)):
				return query % tuple(frappe.db.escape(v) if isinstance(v, str) else v for v in values)
			return query, values

	def lazy_mogrify(self, query: Query, values: QueryValues) -> LazyMogrify:
		"""Wrap the object with str to generate mogrified query."""
		return LazyMogrify(query, values)

	def explain_query(self, query, values=None):
		"""Print `EXPLAIN` in error log."""
		frappe.errprint("--- query explain ---")
		try:
			self._cursor.execute(f"EXPLAIN {query}", values)
		except Exception as e:
			frappe.errprint(f"error in query explain: {e}")
		else:
			frappe.errprint(json.dumps(self.fetch_as_dict(), indent=1))
			frappe.errprint("--- query explain end ---")

	def sql_list(self, query, values=(), debug=False, **kwargs):
		"""Return data as list of single elements (first column).

		Example:

		        # doctypes = ["DocType", "DocField", "User", ...]
		        doctypes = frappe.db.sql_list("select name from DocType")
		"""
		return self.sql(query, values, **kwargs, debug=debug, pluck=True)

	def sql_ddl(self, query, debug=False):
		"""Commit and execute a query. DDL (Data Definition Language) queries that alter schema
		autocommit in MariaDB."""
		self.commit()
		self.sql(query, debug=debug)

	def check_transaction_status(self, query):
		"""Raises exception if more than 20,000 `INSERT`, `UPDATE` queries are
		executed in one transaction. This is to ensure that writes are always flushed otherwise this
		could cause the system to hang."""
		self.check_implicit_commit(query)

		if query and is_query_type(query, ("commit", "rollback")):
			self.transaction_writes = 0

		if query[:6].lower() in ("update", "insert", "delete"):
			self.transaction_writes += 1
			if self.transaction_writes > self.MAX_WRITES_PER_TRANSACTION:
				if self.auto_commit_on_many_writes:
					self.commit()
				else:
					msg = "<br><br>" + _("Too many changes to database in single action.") + "<br>"
					msg += _("The changes have been reverted.") + "<br>"
					raise frappe.TooManyWritesError(msg)

	def check_implicit_commit(self, query):
		if (
			self.transaction_writes
			and query
			and is_query_type(query, ("start", "alter", "drop", "create", "begin", "truncate"))
		):
			raise Exception("This statement can cause implicit commit")

	def fetch_as_dict(self, formatted=0, as_utf8=0):
		"""Internal. Converts results to dict."""
		result = self.last_result
		ret = []
		if result:
			keys = [column[0] for column in self._cursor.description]

		for r in result:
			values = []
			for value in r:
				if as_utf8 and isinstance(value, str):
					value = value.encode("utf-8")
				values.append(value)

			ret.append(frappe._dict(zip(keys, values)))
		return ret

	@staticmethod
	def clear_db_table_cache(query):
		if query and is_query_type(query, ("drop", "create")):
			frappe.cache().delete_key("db_tables")

	@staticmethod
	def needs_formatting(result, formatted):
		"""Returns true if the first row in the result has a Date, Datetime, Long Int."""
		if result and result[0]:
			for v in result[0]:
				if isinstance(v, (datetime.date, datetime.timedelta, datetime.datetime, int)):
					return True
				if formatted and isinstance(v, (int, float)):
					return True

		return False

	def get_description(self):
		"""Returns result metadata."""
		return self._cursor.description

	@staticmethod
	def convert_to_lists(res, formatted=0, as_utf8=0):
		"""Convert tuple output to lists (internal)."""
		nres = []
		for r in res:
			nr = []
			for val in r:
				if as_utf8 and isinstance(val, str):
					val = val.encode("utf-8")
				nr.append(val)
			nres.append(nr)
		return nres

	def get(self, doctype, filters=None, as_dict=True, cache=False):
		"""Returns `get_value` with fieldname='*'"""
		return self.get_value(doctype, filters, "*", as_dict=as_dict, cache=cache)

	def get_value(
		self,
		doctype,
		filters=None,
		fieldname="name",
		ignore=None,
		as_dict=False,
		debug=False,
		order_by="KEEP_DEFAULT_ORDERING",
		cache=False,
		for_update=False,
		*,
		run=True,
		pluck=False,
		distinct=False,
	):
		"""Returns a document property or list of properties.

		:param doctype: DocType name.
		:param filters: Filters like `{"x":"y"}` or name of the document. `None` if Single DocType.
		:param fieldname: Column name.
		:param ignore: Don't raise exception if table, column is missing.
		:param as_dict: Return values as dict.
		:param debug: Print query in error log.
		:param order_by: Column to order by

		Example:

		        # return first customer starting with a
		        frappe.db.get_value("Customer", {"name": ("like a%")})

		        # return last login of **User** `test@example.com`
		        frappe.db.get_value("User", "test@example.com", "last_login")

		        last_login, last_ip = frappe.db.get_value("User", "test@example.com",
		                ["last_login", "last_ip"])

		        # returns default date_format
		        frappe.db.get_value("System Settings", None, "date_format")
		"""

		result = self.get_values(
			doctype,
			filters,
			fieldname,
			ignore,
			as_dict,
			debug,
			order_by,
			cache=cache,
			for_update=for_update,
			run=run,
			pluck=pluck,
			distinct=distinct,
			limit=1,
		)

		if not run:
			return result

		if not result:
			return None

		row = result[0]

		if len(row) > 1 or as_dict:
			return row
		else:
			# single field is requested, send it without wrapping in containers
			return row[0]

	def get_values(
		self,
		doctype,
		filters=None,
		fieldname="name",
		ignore=None,
		as_dict=False,
		debug=False,
		order_by="KEEP_DEFAULT_ORDERING",
		update=None,
		cache=False,
		for_update=False,
		*,
		run=True,
		pluck=False,
		distinct=False,
		limit=None,
	):
		"""Returns multiple document properties.

		:param doctype: DocType name.
		:param filters: Filters like `{"x":"y"}` or name of the document.
		:param fieldname: Column name.
		:param ignore: Don't raise exception if table, column is missing.
		:param as_dict: Return values as dict.
		:param debug: Print query in error log.
		:param order_by: Column to order by,
		:param distinct: Get Distinct results.

		Example:

		        # return first customer starting with a
		        customers = frappe.db.get_values("Customer", {"name": ("like a%")})

		        # return last login of **User** `test@example.com`
		        user = frappe.db.get_values("User", "test@example.com", "*")[0]
		"""
		out = None
		if cache and isinstance(filters, str) and (doctype, filters, fieldname) in self.value_cache:
			return self.value_cache[(doctype, filters, fieldname)]

		if distinct:
			order_by = None

		if isinstance(filters, list):
			out = self._get_value_for_many_names(
				doctype=doctype,
				names=filters,
				field=fieldname,
				order_by=order_by,
				debug=debug,
				run=run,
				pluck=pluck,
				distinct=distinct,
				limit=limit,
				as_dict=as_dict,
			)

		else:
			fields = fieldname
			if fieldname != "*":
				if isinstance(fieldname, str):
					fields = [fieldname]

			if (filters is not None) and (filters != doctype or doctype == "DocType"):
				try:
					if order_by:
						order_by = "modified" if order_by == "KEEP_DEFAULT_ORDERING" else order_by
					out = self._get_values_from_table(
						fields=fields,
						filters=filters,
						doctype=doctype,
						as_dict=as_dict,
						debug=debug,
						order_by=order_by,
						update=update,
						for_update=for_update,
						run=run,
						pluck=pluck,
						distinct=distinct,
						limit=limit,
					)
				except Exception as e:
					if ignore and (frappe.db.is_missing_column(e) or frappe.db.is_table_missing(e)):
						# table or column not found, return None
						out = None
					elif (not ignore) and frappe.db.is_table_missing(e):
						# table not found, look in singles
						out = self.get_values_from_single(
							fields, filters, doctype, as_dict, debug, update, run=run, distinct=distinct
						)

					else:
						raise
			else:
				out = self.get_values_from_single(
					fields, filters, doctype, as_dict, debug, update, run=run, pluck=pluck, distinct=distinct
				)

		if cache and isinstance(filters, str):
			self.value_cache[(doctype, filters, fieldname)] = out

		return out

	def get_values_from_single(
		self,
		fields,
		filters,
		doctype,
		as_dict=False,
		debug=False,
		update=None,
		*,
		run=True,
		pluck=False,
		distinct=False,
	):
		"""Get values from `tabSingles` (Single DocTypes) (internal).

		:param fields: List of fields,
		:param filters: Filters (dict).
		:param doctype: DocType name.
		"""
		# TODO
		# if not frappe.model.meta.is_single(doctype):
		# 	raise frappe.DoesNotExistError("DocType", doctype)

		if fields == "*" or isinstance(filters, dict):
			# check if single doc matches with filters
			values = self.get_singles_dict(doctype)
			if isinstance(filters, dict):
				for key, value in filters.items():
					if values.get(key) != value:
						return []

			if as_dict:
				return values and [values] or []

			if isinstance(fields, list):
				return [map(values.get, fields)]

		else:
			r = self.query.get_sql(
				"Singles",
				filters={"field": ("in", tuple(fields)), "doctype": doctype},
				fields=["field", "value"],
				distinct=distinct,
			).run(pluck=pluck, debug=debug, as_dict=False)

			if not run:
				return r
			if as_dict:
				if r:
					r = frappe._dict(r)
					if update:
						r.update(update)
					return [r]
				else:
					return []
			else:
				return r and [[i[1] for i in r]] or []

	def get_singles_dict(self, doctype, debug=False, *, for_update=False, cast=False):
		"""Get Single DocType as dict.

		:param doctype: DocType of the single object whose value is requested
		:param debug: Execute query in debug mode - print to STDOUT
		:param for_update: Take `FOR UPDATE` lock on the records
		:param cast: Cast values to Python data types based on field type

		Example:

		        # Get coulmn and value of the single doctype Accounts Settings
		        account_settings = frappe.db.get_singles_dict("Accounts Settings")
		"""
		queried_result = self.query.get_sql(
			"Singles",
			filters={"doctype": doctype},
			fields=["field", "value"],
			for_update=for_update,
		).run(debug=debug)

		if not cast:
			return frappe._dict(queried_result)

		try:
			meta = frappe.get_meta(doctype)
		except DoesNotExistError:
			return frappe._dict(queried_result)

		return_value = frappe._dict()

		for fieldname, value in queried_result:
			if df := meta.get_field(fieldname):
				casted_value = cast_fieldtype(df.fieldtype, value)
			else:
				casted_value = value
			return_value[fieldname] = casted_value

		return return_value

	@staticmethod
	def get_all(*args, **kwargs):
		return frappe.get_all(*args, **kwargs)

	@staticmethod
	def get_list(*args, **kwargs):
		return frappe.get_list(*args, **kwargs)

	def set_single_value(
		self,
		doctype: str,
		fieldname: Union[str, Dict],
		value: Optional[Union[str, int]] = None,
		*args,
		**kwargs,
	):
		"""Set field value of Single DocType.

		:param doctype: DocType of the single object
		:param fieldname: `fieldname` of the property
		:param value: `value` of the property

		Example:

		        # Update the `deny_multiple_sessions` field in System Settings DocType.
		        company = frappe.db.set_single_value("System Settings", "deny_multiple_sessions", True)
		"""
		return self.set_value(doctype, doctype, fieldname, value, *args, **kwargs)

	def get_single_value(self, doctype, fieldname, cache=True):
		"""Get property of Single DocType. Cache locally by default

		:param doctype: DocType of the single object whose value is requested
		:param fieldname: `fieldname` of the property whose value is requested

		Example:

		        # Get the default value of the company from the Global Defaults doctype.
		        company = frappe.db.get_single_value('Global Defaults', 'default_company')
		"""

		if doctype not in self.value_cache:
			self.value_cache[doctype] = {}

		if cache and fieldname in self.value_cache[doctype]:
			return self.value_cache[doctype][fieldname]

		val = self.query.get_sql(
			table="Singles",
			filters={"doctype": doctype, "field": fieldname},
			fields="value",
		).run()
		val = val[0][0] if val else None

		df = frappe.get_meta(doctype).get_field(fieldname)

		if not df:
			frappe.throw(
				_("Invalid field name: {0}").format(frappe.bold(fieldname)), self.InvalidColumnName
			)

		val = cast_fieldtype(df.fieldtype, val)

		self.value_cache[doctype][fieldname] = val

		return val

	def get_singles_value(self, *args, **kwargs):
		"""Alias for get_single_value"""
		return self.get_single_value(*args, **kwargs)

	def _get_values_from_table(
		self,
		fields,
		filters,
		doctype,
		as_dict,
		*,
		debug=False,
		order_by=None,
		update=None,
		for_update=False,
		run=True,
		pluck=False,
		distinct=False,
		limit=None,
	):
		field_objects = []

		if not isinstance(fields, Criterion):
			for field in fields:
				if "(" in str(field) or " as " in str(field):
					field_objects.append(PseudoColumn(field))
				else:
					field_objects.append(field)

		query = self.query.get_sql(
			table=doctype,
			filters=filters,
			orderby=order_by,
			for_update=for_update,
			field_objects=field_objects,
			fields=fields,
			distinct=distinct,
			limit=limit,
		)
		if fields == "*" and not isinstance(fields, (list, tuple)) and not isinstance(fields, Criterion):
			as_dict = True

		r = self.sql(query, as_dict=as_dict, debug=debug, update=update, run=run, pluck=pluck)
		return r

	def _get_value_for_many_names(
		self,
		doctype,
		names,
		field,
		order_by,
		*,
		debug=False,
		run=True,
		pluck=False,
		distinct=False,
		limit=None,
		as_dict=False,
	):
		names = list(filter(None, names))
		if names:
			return self.get_all(
				doctype,
				fields=field,
				filters=names,
				order_by=order_by,
				pluck=pluck,
				debug=debug,
				as_list=not as_dict,
				run=run,
				distinct=distinct,
				limit_page_length=limit,
			)
		else:
			return {}

	def update(self, *args, **kwargs):
		"""Update multiple values. Alias for `set_value`."""
		return self.set_value(*args, **kwargs)

	def set_value(
		self,
		dt,
		dn,
		field,
		val=None,
		modified=None,
		modified_by=None,
		update_modified=True,
		debug=False,
		for_update=True,
	):
		"""Set a single value in the database, do not call the ORM triggers
		but update the modified timestamp (unless specified not to).

		**Warning:** this function will not call Document events and should be avoided in normal cases.

		:param dt: DocType name.
		:param dn: Document name.
		:param field: Property / field name or dictionary of values to be updated
		:param value: Value to be updated.
		:param modified: Use this as the `modified` timestamp.
		:param modified_by: Set this user as `modified_by`.
		:param update_modified: default True. Set as false, if you don't want to update the timestamp.
		:param debug: Print the query in the developer / js console.
		:param for_update: Will add a row-level lock to the value that is being set so that it can be released on commit.
		"""
		is_single_doctype = not (dn and dt != dn)
		to_update = field if isinstance(field, dict) else {field: val}

		if update_modified:
			modified = modified or now()
			modified_by = modified_by or frappe.session.user
			to_update.update({"modified": modified, "modified_by": modified_by})

		if is_single_doctype:
			frappe.db.delete(
				"Singles", filters={"field": ("in", tuple(to_update)), "doctype": dt}, debug=debug
			)

			singles_data = ((dt, key, sbool(value)) for key, value in to_update.items())
			query = (
				frappe.qb.into("Singles").columns("doctype", "field", "value").insert(*singles_data)
			).run(debug=debug)
			frappe.clear_document_cache(dt, dt)

		else:
			table = DocType(dt)

			if for_update:
				docnames = tuple(
					self.get_values(dt, dn, "name", debug=debug, for_update=for_update, pluck=True)
				) or (NullValue(),)
				query = frappe.qb.update(table).where(table.name.isin(docnames))

				for docname in docnames:
					frappe.clear_document_cache(dt, docname)

			else:
				query = self.query.build_conditions(table=dt, filters=dn, update=True)
				# TODO: Fix this; doesn't work rn - gavin@frappe.io
				# frappe.cache().hdel_keys(dt, "document_cache")
				# Workaround: clear all document caches
				frappe.cache().delete_value("document_cache")

			for column, value in to_update.items():
				query = query.set(column, value)

			query.run(debug=debug)

		if dt in self.value_cache:
			del self.value_cache[dt]

	@staticmethod
	def set(doc, field, val):
		"""Set value in document. **Avoid**"""
		doc.db_set(field, val)

	def touch(self, doctype, docname):
		"""Update the modified timestamp of this document."""
		modified = now()
		DocType = frappe.qb.DocType(doctype)
		frappe.qb.update(DocType).set(DocType.modified, modified).where(DocType.name == docname).run()
		return modified

	@staticmethod
	def set_temp(value):
		"""Set a temperory value and return a key."""
		key = frappe.generate_hash()
		frappe.cache().hset("temp", key, value)
		return key

	@staticmethod
	def get_temp(key):
		"""Return the temperory value and delete it."""
		return frappe.cache().hget("temp", key)

	def set_global(self, key, val, user="__global"):
		"""Save a global key value. Global values will be automatically set if they match fieldname."""
		self.set_default(key, val, user)

	def get_global(self, key, user="__global"):
		"""Returns a global key value."""
		return self.get_default(key, user)

	def get_default(self, key, parent="__default"):
		"""Returns default value as a list if multiple or single"""
		d = self.get_defaults(key, parent)
		return isinstance(d, list) and d[0] or d

	@staticmethod
	def set_default(key, val, parent="__default", parenttype=None):
		"""Sets a global / user default value."""
		frappe.defaults.set_default(key, val, parent, parenttype)

	@staticmethod
	def add_default(key, val, parent="__default", parenttype=None):
		"""Append a default value for a key, there can be multiple default values for a particular key."""
		frappe.defaults.add_default(key, val, parent, parenttype)

	@staticmethod
	def get_defaults(key=None, parent="__default"):
		"""Get all defaults"""
		if key:
			defaults = frappe.defaults.get_defaults(parent)
			d = defaults.get(key, None)
			if not d and key != frappe.scrub(key):
				d = defaults.get(frappe.scrub(key), None)
			return d
		else:
			return frappe.defaults.get_defaults(parent)

	def begin(self):
		self.sql("START TRANSACTION")

	def commit(self):
		"""Commit current transaction. Calls SQL `COMMIT`."""
		for method in frappe.local.before_commit:
			frappe.call(method[0], *(method[1] or []), **(method[2] or {}))

		self.sql("commit")
		if self.db_type == "postgres":
			# Postgres requires explicitly starting new transaction
			self.begin()

		frappe.local.rollback_observers = []
		self.flush_realtime_log()
		enqueue_jobs_after_commit()
		flush_local_link_count()

	def add_before_commit(self, method, args=None, kwargs=None):
		frappe.local.before_commit.append([method, args, kwargs])

	@staticmethod
	def flush_realtime_log():
		for args in frappe.local.realtime_log:
			frappe.realtime.emit_via_redis(*args)

		frappe.local.realtime_log = []

	def savepoint(self, save_point):
		"""Savepoints work as a nested transaction.

		Changes can be undone to a save point by doing frappe.db.rollback(save_point)

		Note: rollback watchers can not work with save points.
		        so only changes to database are undone when rolling back to a savepoint.
		        Avoid using savepoints when writing to filesystem."""
		self.sql(f"savepoint {save_point}")

	def release_savepoint(self, save_point):
		self.sql(f"release savepoint {save_point}")

	def rollback(self, *, save_point=None):
		"""`ROLLBACK` current transaction. Optionally rollback to a known save_point."""
		if save_point:
			self.sql(f"rollback to savepoint {save_point}")
		else:
			self.sql("rollback")
			self.begin()
			for obj in dict.fromkeys(frappe.local.rollback_observers):
				if hasattr(obj, "on_rollback"):
					obj.on_rollback()
			frappe.local.rollback_observers = []

	def field_exists(self, dt, fn):
		"""Return true of field exists."""
		return self.exists("DocField", {"fieldname": fn, "parent": dt})

	def table_exists(self, doctype, cached=True):
		"""Returns True if table for given doctype exists."""
		return ("tab" + doctype) in self.get_tables(cached=cached)

	def has_table(self, doctype):
		return self.table_exists(doctype)

	def get_tables(self, cached=True):
		raise NotImplementedError

	def a_row_exists(self, doctype):
		"""Returns True if atleast one row exists."""
		return frappe.get_all(doctype, limit=1, order_by=None, as_list=True)

	def exists(self, dt, dn=None, cache=False):
		"""Return the document name of a matching document, or None.

		Note: `cache` only works if `dt` and `dn` are of type `str`.

		## Examples

		Pass doctype and docname (only in this case we can cache the result)

		```
		exists("User", "jane@example.org", cache=True)
		```

		Pass a dict of filters including the `"doctype"` key:

		```
		exists({"doctype": "User", "full_name": "Jane Doe"})
		```

		Pass the doctype and a dict of filters:

		```
		exists("User", {"full_name": "Jane Doe"})
		```
		"""
		if dt != "DocType" and dt == dn:
			# single always exists (!)
			return dn

		if isinstance(dt, dict):
			dt = dt.copy()  # don't modify the original dict
			dt, dn = dt.pop("doctype"), dt

		return self.get_value(dt, dn, ignore=True, cache=cache)

	def count(self, dt, filters=None, debug=False, cache=False, distinct: bool = True):
		"""Returns `COUNT(*)` for given DocType and filters."""
		if cache and not filters:
			cache_count = frappe.cache().get_value("doctype:count:{}".format(dt))
			if cache_count is not None:
				return cache_count
<<<<<<< HEAD
		query = frappe.qb.engine.get_query(
			table=dt, filters=filters, fields=Count("*"), distinct=distinct
		)
=======
		query = self.query.get_sql(table=dt, filters=filters, fields=Count("*"), distinct=distinct)
>>>>>>> e8f46015
		count = self.sql(query, debug=debug)[0][0]
		if not filters and cache:
			frappe.cache().set_value("doctype:count:{}".format(dt), count, expires_in_sec=86400)
		return count

	@staticmethod
	def format_date(date):
		return getdate(date).strftime("%Y-%m-%d")

	@staticmethod
	def format_datetime(datetime):
		if not datetime:
			return "0001-01-01 00:00:00.000000"

		if isinstance(datetime, str):
			if ":" not in datetime:
				datetime = datetime + " 00:00:00.000000"
		else:
			datetime = datetime.strftime("%Y-%m-%d %H:%M:%S.%f")

		return datetime

	def get_creation_count(self, doctype, minutes):
		"""Get count of records created in the last x minutes"""
		from dateutil.relativedelta import relativedelta

		from frappe.utils import now_datetime

		Table = frappe.qb.DocType(doctype)

		return (
			frappe.qb.from_(Table)
			.select(Count(Table.name))
			.where(Table.creation >= now_datetime() - relativedelta(minutes=minutes))
			.run()[0][0]
		)

	def get_db_table_columns(self, table) -> List[str]:
		"""Returns list of column names from given table."""
		columns = frappe.cache().hget("table_columns", table)
		if columns is None:
			information_schema = frappe.qb.Schema("information_schema")

			columns = (
				frappe.qb.from_(information_schema.columns)
				.select(information_schema.columns.column_name)
				.where(information_schema.columns.table_name == table)
				.run(pluck=True)
			)

			if columns:
				frappe.cache().hset("table_columns", table, columns)

		return columns

	def get_table_columns(self, doctype):
		"""Returns list of column names from given doctype."""
		columns = self.get_db_table_columns("tab" + doctype)
		if not columns:
			raise self.TableMissingError("DocType", doctype)
		return columns

	def has_column(self, doctype, column):
		"""Returns True if column exists in database."""
		return column in self.get_table_columns(doctype)

	def get_column_type(self, doctype, column):
		"""Returns column type from database."""
		information_schema = frappe.qb.Schema("information_schema")
		table = get_table_name(doctype)

		return (
			frappe.qb.from_(information_schema.columns)
			.select(information_schema.columns.column_type)
			.where(
				(information_schema.columns.table_name == table)
				& (information_schema.columns.column_name == column)
			)
			.run(pluck=True)[0]
		)

	def has_index(self, table_name, index_name):
		raise NotImplementedError

	def add_index(self, doctype, fields, index_name=None):
		raise NotImplementedError

	def add_unique(self, doctype, fields, constraint_name=None):
		raise NotImplementedError

	@staticmethod
	def get_index_name(fields):
		index_name = "_".join(fields) + "_index"
		# remove index length if present e.g. (10) from index name
		return INDEX_PATTERN.sub(r"", index_name)

	def get_system_setting(self, key):
		def _load_system_settings():
			return self.get_singles_dict("System Settings")

		return frappe.cache().get_value("system_settings", _load_system_settings).get(key)

	def close(self):
		"""Close database connection."""
		if self._conn:
			self._conn.close()
			self._cursor = None
			self._conn = None

	@staticmethod
	def escape(s, percent=True):
		"""Excape quotes and percent in given string."""
		# implemented in specific class
		raise NotImplementedError

	@staticmethod
	def is_column_missing(e):
		return frappe.db.is_missing_column(e)

	def get_descendants(self, doctype, name):
		"""Return descendants of the group node in tree"""
		from frappe.utils.nestedset import get_descendants_of

		try:
			return get_descendants_of(doctype, name, ignore_permissions=True)
		except Exception:
			# Can only happen if document doesn't exists - kept for backward compatibility
			return []

	def is_missing_table_or_column(self, e):
		return self.is_missing_column(e) or self.is_table_missing(e)

	def multisql(self, sql_dict, values=(), **kwargs):
		current_dialect = self.db_type or "mariadb"
		query = sql_dict.get(current_dialect)
		return self.sql(query, values, **kwargs)

	def delete(self, doctype: str, filters: Union[Dict, List] = None, debug=False, **kwargs):
		"""Delete rows from a table in site which match the passed filters. This
		does trigger DocType hooks. Simply runs a DELETE query in the database.

		Doctype name can be passed directly, it will be pre-pended with `tab`.
		"""
		filters = filters or kwargs.get("conditions")
		query = self.query.build_conditions(table=doctype, filters=filters).delete()
		if "debug" not in kwargs:
			kwargs["debug"] = debug
		return query.run(**kwargs)

	def truncate(self, doctype: str):
		"""Truncate a table in the database. This runs a DDL command `TRUNCATE TABLE`.
		This cannot be rolled back.

		Doctype name can be passed directly, it will be pre-pended with `tab`.
		"""
		return self.sql_ddl(f"truncate `{get_table_name(doctype)}`")

	def clear_table(self, doctype):
		return self.truncate(doctype)

	def get_last_created(self, doctype):
		last_record = self.get_all(doctype, ("creation"), limit=1, order_by="creation desc")
		if last_record:
			return get_datetime(last_record[0].creation)
		else:
			return None

	def log_touched_tables(self, query):
		if is_query_type(query, ("insert", "delete", "update", "alter", "drop", "rename")):
			# single_word_regex is designed to match following patterns
			# `tabXxx`, tabXxx and "tabXxx"

			# multi_word_regex is designed to match following patterns
			# `tabXxx Xxx` and "tabXxx Xxx"

			# ([`"]?) Captures " or ` at the begining of the table name (if provided)
			# \1 matches the first captured group (quote character) at the end of the table name
			# multi word table name must have surrounding quotes.

			# (tab([A-Z]\w+)( [A-Z]\w+)*) Captures table names that start with "tab"
			# and are continued with multiple words that start with a captital letter
			# e.g. 'tabXxx' or 'tabXxx Xxx' or 'tabXxx Xxx Xxx' and so on

			tables = []
			for regex in (SINGLE_WORD_PATTERN, MULTI_WORD_PATTERN):
				tables += [groups[1] for groups in regex.findall(query)]

			if frappe.flags.touched_tables is None:
				frappe.flags.touched_tables = set()
			frappe.flags.touched_tables.update(tables)

	def bulk_insert(self, doctype, fields, values, ignore_duplicates=False, *, chunk_size=10_000):
		"""
		Insert multiple records at a time

		:param doctype: Doctype name
		:param fields: list of fields
		:params values: list of list of values
		"""
		values = list(values)
		table = frappe.qb.DocType(doctype)

		for start_index in range(0, len(values), chunk_size):
			query = frappe.qb.into(table)
			if ignore_duplicates:
				# Pypika does not have same api for ignoring duplicates
				if self.db_type == "mariadb":
					query = query.ignore()
				elif self.db_type == "postgres":
					query = query.on_conflict().do_nothing()

			values_to_insert = values[start_index : start_index + chunk_size]
			query.columns(fields).insert(*values_to_insert).run()

	def create_sequence(self, *args, **kwargs):
		from frappe.database.sequence import create_sequence

		return create_sequence(*args, **kwargs)

	def set_next_sequence_val(self, *args, **kwargs):
		from frappe.database.sequence import set_next_val

		set_next_val(*args, **kwargs)

	def get_next_sequence_val(self, *args, **kwargs):
		from frappe.database.sequence import get_next_val

		return get_next_val(*args, **kwargs)


def enqueue_jobs_after_commit():
	from frappe.utils.background_jobs import execute_job, get_queue

	if frappe.flags.enqueue_after_commit and len(frappe.flags.enqueue_after_commit) > 0:
		for job in frappe.flags.enqueue_after_commit:
			q = get_queue(job.get("queue"), is_async=job.get("is_async"))
			q.enqueue_call(execute_job, timeout=job.get("timeout"), kwargs=job.get("queue_args"))
		frappe.flags.enqueue_after_commit = []


@contextmanager
def savepoint(catch: Union[type, Tuple[type, ...]] = Exception):
	"""Wrapper for wrapping blocks of DB operations in a savepoint.

	as contextmanager:

	for doc in docs:
	        with savepoint(catch=DuplicateError):
	                doc.insert()

	as decorator (wraps FULL function call):

	@savepoint(catch=DuplicateError)
	def process_doc(doc):
	        doc.insert()
	"""
	try:
		savepoint = "".join(random.sample(string.ascii_lowercase, 10))
		frappe.db.savepoint(savepoint)
		yield  # control back to calling function
	except catch:
		frappe.db.rollback(save_point=savepoint)
	else:
		frappe.db.release_savepoint(savepoint)<|MERGE_RESOLUTION|>--- conflicted
+++ resolved
@@ -1064,13 +1064,7 @@
 			cache_count = frappe.cache().get_value("doctype:count:{}".format(dt))
 			if cache_count is not None:
 				return cache_count
-<<<<<<< HEAD
-		query = frappe.qb.engine.get_query(
-			table=dt, filters=filters, fields=Count("*"), distinct=distinct
-		)
-=======
 		query = self.query.get_sql(table=dt, filters=filters, fields=Count("*"), distinct=distinct)
->>>>>>> e8f46015
 		count = self.sql(query, debug=debug)[0][0]
 		if not filters and cache:
 			frappe.cache().set_value("doctype:count:{}".format(dt), count, expires_in_sec=86400)

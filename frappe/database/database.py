# Copyright (c) 2022, Frappe Technologies Pvt. Ltd. and Contributors
# License: MIT. See LICENSE

# Database Module
# --------------------

import datetime
import random
import re
import string
from contextlib import contextmanager
from time import time
from typing import Dict, List, Optional, Tuple, Union

from pypika.terms import Criterion, NullValue

import frappe
import frappe.defaults
import frappe.model.meta
from frappe import _
from frappe.exceptions import DoesNotExistError
from frappe.model.utils.link_count import flush_local_link_count
from frappe.query_builder.functions import Count
from frappe.query_builder.utils import DocType
from frappe.utils import cast as cast_fieldtype
from frappe.utils import get_datetime, get_table_name, getdate, now, sbool

IFNULL_PATTERN = re.compile(r"ifnull\(", flags=re.IGNORECASE)
INDEX_PATTERN = re.compile(r"\s*\([^)]+\)\s*")
SINGLE_WORD_PATTERN = re.compile(r'([`"]?)(tab([A-Z]\w+))\1')
MULTI_WORD_PATTERN = re.compile(r'([`"])(tab([A-Z]\w+)( [A-Z]\w+)+)\1')


def is_query_type(query: str, query_type: Union[str, Tuple[str]]) -> bool:
	return query.lstrip().split(maxsplit=1)[0].lower().startswith(query_type)


class Database(object):
	"""
	Open a database connection with the given parmeters, if use_default is True, use the
	login details from `conf.py`. This is called by the request handler and is accessible using
	the `db` global variable. the `sql` method is also global to run queries
	"""

	VARCHAR_LEN = 140
	MAX_COLUMN_LENGTH = 64

	OPTIONAL_COLUMNS = ["_user_tags", "_comments", "_assign", "_liked_by"]
	DEFAULT_SHORTCUTS = ["_Login", "__user", "_Full Name", "Today", "__today", "now", "Now"]
	STANDARD_VARCHAR_COLUMNS = ("name", "owner", "modified_by")
	DEFAULT_COLUMNS = ["name", "creation", "modified", "modified_by", "owner", "docstatus", "idx"]
	CHILD_TABLE_COLUMNS = ("parent", "parenttype", "parentfield")
	MAX_WRITES_PER_TRANSACTION = 200_000

	class InvalidColumnName(frappe.ValidationError):
		pass

	def __init__(self, host=None, user=None, password=None, ac_name=None, use_default=0, port=None):
		self.setup_type_map()
		self.host = host or frappe.conf.db_host or "127.0.0.1"
		self.port = port or frappe.conf.db_port or ""
		self.user = user or frappe.conf.db_name
		self.db_name = frappe.conf.db_name
		self._conn = None

		if ac_name:
			self.user = ac_name or frappe.conf.db_name

		if use_default:
			self.user = frappe.conf.db_name

		self.transaction_writes = 0
		self.auto_commit_on_many_writes = 0

		self.password = password or frappe.conf.db_password
		self.value_cache = {}

	def setup_type_map(self):
		pass

	def connect(self):
		"""Connects to a database as set in `site_config.json`."""
		self.cur_db_name = self.user
		self._conn = self.get_connection()
		self._cursor = self._conn.cursor()
		frappe.local.rollback_observers = []

	def use(self, db_name):
		"""`USE` db_name."""
		self._conn.select_db(db_name)

	def get_connection(self):
		pass

	def get_database_size(self):
		pass

	def sql(
		self,
		query,
		values=(),
		as_dict=0,
		as_list=0,
		formatted=0,
		debug=0,
		ignore_ddl=0,
		as_utf8=0,
		auto_commit=0,
		update=None,
		explain=False,
		run=True,
		pluck=False,
	):
		"""Execute a SQL query and fetch all rows.

		:param query: SQL query.
		:param values: List / dict of values to be escaped and substituted in the query.
		:param as_dict: Return as a dictionary.
		:param as_list: Always return as a list.
		:param formatted: Format values like date etc.
		:param debug: Print query and `EXPLAIN` in debug log.
		:param ignore_ddl: Catch exception if table, column missing.
		:param as_utf8: Encode values as UTF 8.
		:param auto_commit: Commit after executing the query.
		:param update: Update this dict to all rows (if returned `as_dict`).
		:param run: Returns query without executing it if False.
		Examples:

		        # return customer names as dicts
		        frappe.db.sql("select name from tabCustomer", as_dict=True)

		        # return names beginning with a
		        frappe.db.sql("select name from tabCustomer where name like %s", "a%")

		        # values as dict
		        frappe.db.sql("select name from tabCustomer where name like %(name)s and owner=%(owner)s",
		                {"name": "a%", "owner":"test@example.com"})

		"""
		debug = debug or getattr(self, "debug", False)
		query = str(query)
		if not run:
			return query

		# remove whitespace / indentation from start and end of query
		query = query.strip()

		# replaces ifnull in query with coalesce
		query = IFNULL_PATTERN.sub("coalesce(", query)

		if not self._conn:
			self.connect()

		# in transaction validations
		self.check_transaction_status(query)

		self.clear_db_table_cache(query)

		# autocommit
		if auto_commit:
			self.commit()

		# execute
		try:
			if debug:
				time_start = time()

			self.log_query(query, values, debug, explain)

			if values != ():

				# MySQL-python==1.2.5 hack!
				if not isinstance(values, (dict, tuple, list)):
					values = (values,)

				self._cursor.execute(query, values)

				if frappe.flags.in_migrate:
					self.log_touched_tables(query, values)

			else:
				self._cursor.execute(query)

				if frappe.flags.in_migrate:
					self.log_touched_tables(query)

			if debug:
				time_end = time()
				frappe.errprint(("Execution time: {0} sec").format(round(time_end - time_start, 2)))

		except Exception as e:
			if self.is_syntax_error(e):
				# only for mariadb
				frappe.errprint("Syntax error in query:")
				frappe.errprint(query)

			elif self.is_deadlocked(e):
				raise frappe.QueryDeadlockError(e)

			elif self.is_timedout(e):
				raise frappe.QueryTimeoutError(e)

			elif frappe.conf.db_type == "postgres":
				# TODO: added temporarily
				import traceback

				traceback.print_stack()
				print(e)
				raise

			if ignore_ddl and (
				self.is_missing_column(e) or self.is_table_missing(e) or self.cant_drop_field_or_key(e)
			):
				pass
			else:
				raise

		if auto_commit:
			self.commit()

		if not self._cursor.description:
			return ()

		if pluck:
			return [r[0] for r in self._cursor.fetchall()]

		# scrub output if required
		if as_dict:
			ret = self.fetch_as_dict(formatted, as_utf8)
			if update:
				for r in ret:
					r.update(update)
			return ret
		elif as_list:
			return self.convert_to_lists(self._cursor.fetchall(), formatted, as_utf8)
		elif as_utf8:
			return self.convert_to_lists(self._cursor.fetchall(), formatted, as_utf8)
		else:
			return self._cursor.fetchall()

	def log_query(self, query, values, debug, explain):
		# for debugging in tests
		if frappe.conf.get("allow_tests") and frappe.cache().get_value("flag_print_sql"):
			print(self.mogrify(query, values))

		# debug
		if debug:
			if explain and is_query_type(query, "select"):
				self.explain_query(query, values)
			frappe.errprint(self.mogrify(query, values))

		# info
		if (frappe.conf.get("logging") or False) == 2:
			frappe.log("<<<< query")
			frappe.log(self.mogrify(query, values))
			frappe.log(">>>>")

	def mogrify(self, query, values):
		"""build the query string with values"""
		if not values:
			return query
		else:
			try:
				return self._cursor.mogrify(query, values)
			except:  # noqa: E722
				return (query, values)

	def explain_query(self, query, values=None):
		"""Print `EXPLAIN` in error log."""
		try:
			frappe.errprint("--- query explain ---")
			if values is None:
				self._cursor.execute("explain " + query)
			else:
				self._cursor.execute("explain " + query, values)
			import json

			frappe.errprint(json.dumps(self.fetch_as_dict(), indent=1))
			frappe.errprint("--- query explain end ---")
		except Exception:
			frappe.errprint("error in query explain")

	def sql_list(self, query, values=(), debug=False, **kwargs):
		"""Return data as list of single elements (first column).

		Example:

		        # doctypes = ["DocType", "DocField", "User", ...]
		        doctypes = frappe.db.sql_list("select name from DocType")
		"""
		return self.sql(query, values, **kwargs, debug=debug, pluck=True)

	def sql_ddl(self, query, debug=False):
		"""Commit and execute a query. DDL (Data Definition Language) queries that alter schema
		autocommit in MariaDB."""
		self.commit()
		self.sql(query, debug=debug)

	def check_transaction_status(self, query):
		"""Raises exception if more than 20,000 `INSERT`, `UPDATE` queries are
		executed in one transaction. This is to ensure that writes are always flushed otherwise this
		could cause the system to hang."""
		self.check_implicit_commit(query)

		if query and is_query_type(query, ("commit", "rollback")):
			self.transaction_writes = 0

		if query[:6].lower() in ("update", "insert", "delete"):
			self.transaction_writes += 1
			if self.transaction_writes > self.MAX_WRITES_PER_TRANSACTION:
				if self.auto_commit_on_many_writes:
					self.commit()
				else:
					msg = "<br><br>" + _("Too many changes to database in single action.") + "<br>"
					msg += _("The changes have been reverted.") + "<br>"
					raise frappe.TooManyWritesError(msg)

	def check_implicit_commit(self, query):
		if (
			self.transaction_writes
			and query
			and is_query_type(query, ("start", "alter", "drop", "create", "begin", "truncate"))
		):
			raise Exception("This statement can cause implicit commit")

	def fetch_as_dict(self, formatted=0, as_utf8=0):
		"""Internal. Converts results to dict."""
		result = self._cursor.fetchall()
		ret = []
		if result:
			keys = [column[0] for column in self._cursor.description]

		for r in result:
			values = []
			for value in r:
				if as_utf8 and isinstance(value, str):
					value = value.encode("utf-8")
				values.append(value)

			ret.append(frappe._dict(zip(keys, values)))
		return ret

	@staticmethod
	def clear_db_table_cache(query):
		if query and is_query_type(query, ("drop", "create")):
			frappe.cache().delete_key("db_tables")

	@staticmethod
	def needs_formatting(result, formatted):
		"""Returns true if the first row in the result has a Date, Datetime, Long Int."""
		if result and result[0]:
			for v in result[0]:
				if isinstance(v, (datetime.date, datetime.timedelta, datetime.datetime, int)):
					return True
				if formatted and isinstance(v, (int, float)):
					return True

		return False

	def get_description(self):
		"""Returns result metadata."""
		return self._cursor.description

	@staticmethod
	def convert_to_lists(res, formatted=0, as_utf8=0):
		"""Convert tuple output to lists (internal)."""
		nres = []
		for r in res:
			nr = []
			for val in r:
				if as_utf8 and isinstance(val, str):
					val = val.encode("utf-8")
				nr.append(val)
			nres.append(nr)
		return nres

	def get(self, doctype, filters=None, as_dict=True, cache=False):
		"""Returns `get_value` with fieldname='*'"""
		return self.get_value(doctype, filters, "*", as_dict=as_dict, cache=cache)

	def get_value(
		self,
		doctype,
		filters=None,
		fieldname="name",
		ignore=None,
		as_dict=False,
		debug=False,
		order_by="KEEP_DEFAULT_ORDERING",
		cache=False,
		for_update=False,
		*,
		run=True,
		pluck=False,
		distinct=False,
	):
		"""Returns a document property or list of properties.

		:param doctype: DocType name.
		:param filters: Filters like `{"x":"y"}` or name of the document. `None` if Single DocType.
		:param fieldname: Column name.
		:param ignore: Don't raise exception if table, column is missing.
		:param as_dict: Return values as dict.
		:param debug: Print query in error log.
		:param order_by: Column to order by

		Example:

		        # return first customer starting with a
		        frappe.db.get_value("Customer", {"name": ("like a%")})

		        # return last login of **User** `test@example.com`
		        frappe.db.get_value("User", "test@example.com", "last_login")

		        last_login, last_ip = frappe.db.get_value("User", "test@example.com",
		                ["last_login", "last_ip"])

		        # returns default date_format
		        frappe.db.get_value("System Settings", None, "date_format")
		"""

		result = self.get_values(
			doctype,
			filters,
			fieldname,
			ignore,
			as_dict,
			debug,
			order_by,
			cache=cache,
			for_update=for_update,
			run=run,
			pluck=pluck,
			distinct=distinct,
			limit=1,
		)

		if not run:
			return result

		if not result:
			return None

		row = result[0]

		if len(row) > 1 or as_dict:
			return row
		else:
			# single field is requested, send it without wrapping in containers
			return row[0]

	def get_values(
		self,
		doctype,
		filters=None,
		fieldname="name",
		ignore=None,
		as_dict=False,
		debug=False,
		order_by="KEEP_DEFAULT_ORDERING",
		update=None,
		cache=False,
		for_update=False,
		*,
		run=True,
		pluck=False,
		distinct=False,
		limit=None,
	):
		"""Returns multiple document properties.

		:param doctype: DocType name.
		:param filters: Filters like `{"x":"y"}` or name of the document.
		:param fieldname: Column name.
		:param ignore: Don't raise exception if table, column is missing.
		:param as_dict: Return values as dict.
		:param debug: Print query in error log.
		:param order_by: Column to order by,
		:param distinct: Get Distinct results.

		Example:

		        # return first customer starting with a
		        customers = frappe.db.get_values("Customer", {"name": ("like a%")})

		        # return last login of **User** `test@example.com`
		        user = frappe.db.get_values("User", "test@example.com", "*")[0]
		"""
		out = None
		if cache and isinstance(filters, str) and (doctype, filters, fieldname) in self.value_cache:
			return self.value_cache[(doctype, filters, fieldname)]

		if distinct:
			order_by = None

		if isinstance(filters, list):
			out = self._get_value_for_many_names(
				doctype=doctype,
				names=filters,
				field=fieldname,
				order_by=order_by,
				debug=debug,
				run=run,
				pluck=pluck,
				distinct=distinct,
				limit=limit,
				as_dict=as_dict,
			)

		else:
			fields = fieldname
			if fieldname != "*":
				if isinstance(fieldname, str):
					fields = [fieldname]

			if (filters is not None) and (filters != doctype or doctype == "DocType"):
				try:
					if order_by:
						order_by = "modified" if order_by == "KEEP_DEFAULT_ORDERING" else order_by
					out = self._get_values_from_table(
						fields=fields,
						filters=filters,
						doctype=doctype,
						as_dict=as_dict,
						debug=debug,
						order_by=order_by,
						update=update,
						for_update=for_update,
						run=run,
						pluck=pluck,
						distinct=distinct,
						limit=limit,
					)
				except Exception as e:
					if ignore and (frappe.db.is_missing_column(e) or frappe.db.is_table_missing(e)):
						# table or column not found, return None
						out = None
					elif (not ignore) and frappe.db.is_table_missing(e):
						# table not found, look in singles
						out = self.get_values_from_single(
							fields, filters, doctype, as_dict, debug, update, run=run, distinct=distinct
						)

					else:
						raise
			else:
				out = self.get_values_from_single(
					fields, filters, doctype, as_dict, debug, update, run=run, pluck=pluck, distinct=distinct
				)

		if cache and isinstance(filters, str):
			self.value_cache[(doctype, filters, fieldname)] = out

		return out

	def get_values_from_single(
		self,
		fields,
		filters,
		doctype,
		as_dict=False,
		debug=False,
		update=None,
		*,
		run=True,
		pluck=False,
		distinct=False,
	):
		"""Get values from `tabSingles` (Single DocTypes) (internal).

		:param fields: List of fields,
		:param filters: Filters (dict).
		:param doctype: DocType name.
		"""
		# TODO
		# if not frappe.model.meta.is_single(doctype):
		# 	raise frappe.DoesNotExistError("DocType", doctype)

		if fields == "*" or isinstance(filters, dict):
			# check if single doc matches with filters
			values = self.get_singles_dict(doctype)
			if isinstance(filters, dict):
				for key, value in filters.items():
					if values.get(key) != value:
						return []

			if as_dict:
				return values and [values] or []

			if isinstance(fields, list):
				return [map(values.get, fields)]

		else:
			r = frappe.qb.engine.get_query(
				"Singles",
				filters={"field": ("in", tuple(fields)), "doctype": doctype},
				fields=["field", "value"],
				distinct=distinct,
			).run(pluck=pluck, debug=debug, as_dict=False)

			if not run:
				return r
			if as_dict:
				if r:
					r = frappe._dict(r)
					if update:
						r.update(update)
					return [r]
				else:
					return []
			else:
				return r and [[i[1] for i in r]] or []

	def get_singles_dict(self, doctype, debug=False, *, for_update=False, cast=False):
		"""Get Single DocType as dict.

		:param doctype: DocType of the single object whose value is requested
		:param debug: Execute query in debug mode - print to STDOUT
		:param for_update: Take `FOR UPDATE` lock on the records
		:param cast: Cast values to Python data types based on field type

		Example:

		        # Get coulmn and value of the single doctype Accounts Settings
		        account_settings = frappe.db.get_singles_dict("Accounts Settings")
		"""
<<<<<<< HEAD
		queried_result = frappe.qb.engine.get_query(
=======
		queried_result = self.query.get_sql(
>>>>>>> 948b5acb
			"Singles",
			filters={"doctype": doctype},
			fields=["field", "value"],
			for_update=for_update,
		).run(debug=debug)

		if not cast:
			return frappe._dict(queried_result)

		try:
			meta = frappe.get_meta(doctype)
		except DoesNotExistError:
			return frappe._dict(queried_result)

		return_value = frappe._dict()

		for fieldname, value in queried_result:
			if df := meta.get_field(fieldname):
				casted_value = cast_fieldtype(df.fieldtype, value)
			else:
				casted_value = value
			return_value[fieldname] = casted_value

<<<<<<< HEAD
		return frappe._dict(queried_result)
=======
		return return_value
>>>>>>> 948b5acb

	@staticmethod
	def get_all(*args, **kwargs):
		return frappe.get_all(*args, **kwargs)

	@staticmethod
	def get_list(*args, **kwargs):
		return frappe.get_list(*args, **kwargs)

	def set_single_value(
		self,
		doctype: str,
		fieldname: Union[str, Dict],
		value: Optional[Union[str, int]] = None,
		*args,
		**kwargs,
	):
		"""Set field value of Single DocType.

		:param doctype: DocType of the single object
		:param fieldname: `fieldname` of the property
		:param value: `value` of the property

		Example:

		        # Update the `deny_multiple_sessions` field in System Settings DocType.
		        company = frappe.db.set_single_value("System Settings", "deny_multiple_sessions", True)
		"""
		return self.set_value(doctype, doctype, fieldname, value, *args, **kwargs)

	def get_single_value(self, doctype, fieldname, cache=True):
		"""Get property of Single DocType. Cache locally by default

		:param doctype: DocType of the single object whose value is requested
		:param fieldname: `fieldname` of the property whose value is requested

		Example:

		        # Get the default value of the company from the Global Defaults doctype.
		        company = frappe.db.get_single_value('Global Defaults', 'default_company')
		"""

		if doctype not in self.value_cache:
			self.value_cache[doctype] = {}

		if cache and fieldname in self.value_cache[doctype]:
			return self.value_cache[doctype][fieldname]

		val = frappe.qb.engine.get_query(
			table="Singles",
			filters={"doctype": doctype, "field": fieldname},
			fields="value",
		).run()
		val = val[0][0] if val else None

		df = frappe.get_meta(doctype).get_field(fieldname)

		if not df:
			frappe.throw(
				_("Invalid field name: {0}").format(frappe.bold(fieldname)), self.InvalidColumnName
			)

		val = cast_fieldtype(df.fieldtype, val)

		self.value_cache[doctype][fieldname] = val

		return val

	def get_singles_value(self, *args, **kwargs):
		"""Alias for get_single_value"""
		return self.get_single_value(*args, **kwargs)

	def _get_values_from_table(
		self,
		fields,
		filters,
		doctype,
		as_dict,
		*,
		debug=False,
		order_by=None,
		update=None,
		for_update=False,
		run=True,
		pluck=False,
		distinct=False,
		limit=None,
	):
		field_objects = []

		query = frappe.qb.engine.get_query(
			table=doctype,
			filters=filters,
			orderby=order_by,
			for_update=for_update,
			field_objects=field_objects,
			fields=fields,
			distinct=distinct,
			limit=limit,
		)
		if fields == "*" and not isinstance(fields, (list, tuple)) and not isinstance(fields, Criterion):
			as_dict = True

		r = self.sql(query, as_dict=as_dict, debug=debug, update=update, run=run, pluck=pluck)
		return r

	def _get_value_for_many_names(
		self,
		doctype,
		names,
		field,
		order_by,
		*,
		debug=False,
		run=True,
		pluck=False,
		distinct=False,
		limit=None,
		as_dict=False,
	):
		names = list(filter(None, names))
		if names:
			return self.get_all(
				doctype,
				fields=field,
				filters=names,
				order_by=order_by,
				pluck=pluck,
				debug=debug,
				as_list=not as_dict,
				run=run,
				distinct=distinct,
				limit_page_length=limit,
			)
		else:
			return {}

	def update(self, *args, **kwargs):
		"""Update multiple values. Alias for `set_value`."""
		return self.set_value(*args, **kwargs)

	def set_value(
		self,
		dt,
		dn,
		field,
		val=None,
		modified=None,
		modified_by=None,
		update_modified=True,
		debug=False,
		for_update=True,
	):
		"""Set a single value in the database, do not call the ORM triggers
		but update the modified timestamp (unless specified not to).

		**Warning:** this function will not call Document events and should be avoided in normal cases.

		:param dt: DocType name.
		:param dn: Document name.
		:param field: Property / field name or dictionary of values to be updated
		:param value: Value to be updated.
		:param modified: Use this as the `modified` timestamp.
		:param modified_by: Set this user as `modified_by`.
		:param update_modified: default True. Set as false, if you don't want to update the timestamp.
		:param debug: Print the query in the developer / js console.
		:param for_update: Will add a row-level lock to the value that is being set so that it can be released on commit.
		"""
		is_single_doctype = not (dn and dt != dn)
		to_update = field if isinstance(field, dict) else {field: val}

		if update_modified:
			modified = modified or now()
			modified_by = modified_by or frappe.session.user
			to_update.update({"modified": modified, "modified_by": modified_by})

		if is_single_doctype:
			frappe.db.delete(
				"Singles", filters={"field": ("in", tuple(to_update)), "doctype": dt}, debug=debug
			)

			singles_data = ((dt, key, sbool(value)) for key, value in to_update.items())
			query = (
				frappe.qb.into("Singles").columns("doctype", "field", "value").insert(*singles_data)
			).run(debug=debug)
			frappe.clear_document_cache(dt, dt)

		else:
			table = DocType(dt)

			if for_update:
				docnames = tuple(
					self.get_values(dt, dn, "name", debug=debug, for_update=for_update, pluck=True)
				) or (NullValue(),)
				query = frappe.qb.update(table).where(table.name.isin(docnames))

				for docname in docnames:
					frappe.clear_document_cache(dt, docname)

			else:
				query = frappe.qb.engine.build_conditions(table=dt, filters=dn, update=True)
				# TODO: Fix this; doesn't work rn - gavin@frappe.io
				# frappe.cache().hdel_keys(dt, "document_cache")
				# Workaround: clear all document caches
				frappe.cache().delete_value("document_cache")

			for column, value in to_update.items():
				query = query.set(column, value)

			query.run(debug=debug)

		if dt in self.value_cache:
			del self.value_cache[dt]

	@staticmethod
	def set(doc, field, val):
		"""Set value in document. **Avoid**"""
		doc.db_set(field, val)

	def touch(self, doctype, docname):
		"""Update the modified timestamp of this document."""
		modified = now()
		self.sql(
			"""update `tab{doctype}` set `modified`=%s
			where name=%s""".format(
				doctype=doctype
			),
			(modified, docname),
		)
		return modified

	@staticmethod
	def set_temp(value):
		"""Set a temperory value and return a key."""
		key = frappe.generate_hash()
		frappe.cache().hset("temp", key, value)
		return key

	@staticmethod
	def get_temp(key):
		"""Return the temperory value and delete it."""
		return frappe.cache().hget("temp", key)

	def set_global(self, key, val, user="__global"):
		"""Save a global key value. Global values will be automatically set if they match fieldname."""
		self.set_default(key, val, user)

	def get_global(self, key, user="__global"):
		"""Returns a global key value."""
		return self.get_default(key, user)

	def get_default(self, key, parent="__default"):
		"""Returns default value as a list if multiple or single"""
		d = self.get_defaults(key, parent)
		return isinstance(d, list) and d[0] or d

	@staticmethod
	def set_default(key, val, parent="__default", parenttype=None):
		"""Sets a global / user default value."""
		frappe.defaults.set_default(key, val, parent, parenttype)

	@staticmethod
	def add_default(key, val, parent="__default", parenttype=None):
		"""Append a default value for a key, there can be multiple default values for a particular key."""
		frappe.defaults.add_default(key, val, parent, parenttype)

	@staticmethod
	def get_defaults(key=None, parent="__default"):
		"""Get all defaults"""
		if key:
			defaults = frappe.defaults.get_defaults(parent)
			d = defaults.get(key, None)
			if not d and key != frappe.scrub(key):
				d = defaults.get(frappe.scrub(key), None)
			return d
		else:
			return frappe.defaults.get_defaults(parent)

	def begin(self):
		self.sql("START TRANSACTION")

	def commit(self):
		"""Commit current transaction. Calls SQL `COMMIT`."""
		for method in frappe.local.before_commit:
			frappe.call(method[0], *(method[1] or []), **(method[2] or {}))

		self.sql("commit")
		if frappe.conf.db_type == "postgres":
			# Postgres requires explicitly starting new transaction
			self.begin()

		frappe.local.rollback_observers = []
		self.flush_realtime_log()
		enqueue_jobs_after_commit()
		flush_local_link_count()

	def add_before_commit(self, method, args=None, kwargs=None):
		frappe.local.before_commit.append([method, args, kwargs])

	@staticmethod
	def flush_realtime_log():
		for args in frappe.local.realtime_log:
			frappe.realtime.emit_via_redis(*args)

		frappe.local.realtime_log = []

	def savepoint(self, save_point):
		"""Savepoints work as a nested transaction.

		Changes can be undone to a save point by doing frappe.db.rollback(save_point)

		Note: rollback watchers can not work with save points.
		        so only changes to database are undone when rolling back to a savepoint.
		        Avoid using savepoints when writing to filesystem."""
		self.sql(f"savepoint {save_point}")

	def release_savepoint(self, save_point):
		self.sql(f"release savepoint {save_point}")

	def rollback(self, *, save_point=None):
		"""`ROLLBACK` current transaction. Optionally rollback to a known save_point."""
		if save_point:
			self.sql(f"rollback to savepoint {save_point}")
		else:
			self.sql("rollback")
			self.begin()
			for obj in dict.fromkeys(frappe.local.rollback_observers):
				if hasattr(obj, "on_rollback"):
					obj.on_rollback()
			frappe.local.rollback_observers = []

	def field_exists(self, dt, fn):
		"""Return true of field exists."""
		return self.exists("DocField", {"fieldname": fn, "parent": dt})

	def table_exists(self, doctype, cached=True):
		"""Returns True if table for given doctype exists."""
		return ("tab" + doctype) in self.get_tables(cached=cached)

	def has_table(self, doctype):
		return self.table_exists(doctype)

	def get_tables(self, cached=True):
		tables = frappe.cache().get_value("db_tables")
		if not tables or not cached:
			table_rows = self.sql(
				"""
				SELECT table_name
				FROM information_schema.tables
				WHERE table_schema NOT IN ('pg_catalog', 'information_schema')
			"""
			)
			tables = {d[0] for d in table_rows}
			frappe.cache().set_value("db_tables", tables)
		return tables

	def a_row_exists(self, doctype):
		"""Returns True if atleast one row exists."""
		return self.sql("select name from `tab{doctype}` limit 1".format(doctype=doctype))

	def exists(self, dt, dn=None, cache=False):
		"""Return the document name of a matching document, or None.

		Note: `cache` only works if `dt` and `dn` are of type `str`.

		## Examples

		Pass doctype and docname (only in this case we can cache the result)

		```
		exists("User", "jane@example.org", cache=True)
		```

		Pass a dict of filters including the `"doctype"` key:

		```
		exists({"doctype": "User", "full_name": "Jane Doe"})
		```

		Pass the doctype and a dict of filters:

		```
		exists("User", {"full_name": "Jane Doe"})
		```
		"""
		if dt != "DocType" and dt == dn:
			# single always exists (!)
			return dn

		if isinstance(dt, dict):
			dt = dt.copy()  # don't modify the original dict
			dt, dn = dt.pop("doctype"), dt

		return self.get_value(dt, dn, ignore=True, cache=cache)

	def count(self, dt, filters=None, debug=False, cache=False, distinct: bool = True):
		"""Returns `COUNT(*)` for given DocType and filters."""
		if cache and not filters:
			cache_count = frappe.cache().get_value("doctype:count:{}".format(dt))
			if cache_count is not None:
				return cache_count
		query = frappe.qb.engine.get_query(table=dt, filters=filters, fields=Count("*"), distinct=distinct)
		count = self.sql(query, debug=debug)[0][0]
		if not filters and cache:
			frappe.cache().set_value("doctype:count:{}".format(dt), count, expires_in_sec=86400)
		return count

	@staticmethod
	def format_date(date):
		return getdate(date).strftime("%Y-%m-%d")

	@staticmethod
	def format_datetime(datetime):
		if not datetime:
			return "0001-01-01 00:00:00.000000"

		if isinstance(datetime, str):
			if ":" not in datetime:
				datetime = datetime + " 00:00:00.000000"
		else:
			datetime = datetime.strftime("%Y-%m-%d %H:%M:%S.%f")

		return datetime

	def get_creation_count(self, doctype, minutes):
		"""Get count of records created in the last x minutes"""
		from dateutil.relativedelta import relativedelta

		from frappe.utils import now_datetime

		return self.sql(
			"""select count(name) from `tab{doctype}`
			where creation >= %s""".format(
				doctype=doctype
			),
			now_datetime() - relativedelta(minutes=minutes),
		)[0][0]

	def get_db_table_columns(self, table) -> List[str]:
		"""Returns list of column names from given table."""
		columns = frappe.cache().hget("table_columns", table)
		if columns is None:
			columns = [
				r[0]
				for r in self.sql(
					"""
				select column_name
				from information_schema.columns
				where table_name = %s """,
					table,
				)
			]

			if columns:
				frappe.cache().hset("table_columns", table, columns)

		return columns

	def get_table_columns(self, doctype):
		"""Returns list of column names from given doctype."""
		columns = self.get_db_table_columns("tab" + doctype)
		if not columns:
			raise self.TableMissingError("DocType", doctype)
		return columns

	def has_column(self, doctype, column):
		"""Returns True if column exists in database."""
		return column in self.get_table_columns(doctype)

	def get_column_type(self, doctype, column):
		return self.sql(
			"""SELECT column_type FROM INFORMATION_SCHEMA.COLUMNS
			WHERE table_name = 'tab{0}' AND column_name = '{1}' """.format(
				doctype, column
			)
		)[0][0]

	def has_index(self, table_name, index_name):
		raise NotImplementedError

	def add_index(self, doctype, fields, index_name=None):
		raise NotImplementedError

	def add_unique(self, doctype, fields, constraint_name=None):
		raise NotImplementedError

	@staticmethod
	def get_index_name(fields):
		index_name = "_".join(fields) + "_index"
		# remove index length if present e.g. (10) from index name
		return INDEX_PATTERN.sub(r"", index_name)

	def get_system_setting(self, key):
		def _load_system_settings():
			return self.get_singles_dict("System Settings")

		return frappe.cache().get_value("system_settings", _load_system_settings).get(key)

	def close(self):
		"""Close database connection."""
		if self._conn:
			# self._cursor.close()
			self._conn.close()
			self._cursor = None
			self._conn = None

	@staticmethod
	def escape(s, percent=True):
		"""Excape quotes and percent in given string."""
		# implemented in specific class
		raise NotImplementedError

	@staticmethod
	def is_column_missing(e):
		return frappe.db.is_missing_column(e)

	def get_descendants(self, doctype, name):
		"""Return descendants of the group node in tree"""
		from frappe.utils.nestedset import get_descendants_of

		try:
			return get_descendants_of(doctype, name, ignore_permissions=True)
		except Exception:
			# Can only happen if document doesn't exists - kept for backward compatibility
			return []

	def is_missing_table_or_column(self, e):
		return self.is_missing_column(e) or self.is_table_missing(e)

	def multisql(self, sql_dict, values=(), **kwargs):
		current_dialect = frappe.db.db_type or "mariadb"
		query = sql_dict.get(current_dialect)
		return self.sql(query, values, **kwargs)

	def delete(self, doctype: str, filters: Union[Dict, List] = None, debug=False, **kwargs):
		"""Delete rows from a table in site which match the passed filters. This
		does trigger DocType hooks. Simply runs a DELETE query in the database.

		Doctype name can be passed directly, it will be pre-pended with `tab`.
		"""
		filters = filters or kwargs.get("conditions")
		query = frappe.qb.engine.build_conditions(table=doctype, filters=filters).delete()
		if "debug" not in kwargs:
			kwargs["debug"] = debug
		return query.run(**kwargs)

	def truncate(self, doctype: str):
		"""Truncate a table in the database. This runs a DDL command `TRUNCATE TABLE`.
		This cannot be rolled back.

		Doctype name can be passed directly, it will be pre-pended with `tab`.
		"""
		return self.sql_ddl(f"truncate `{get_table_name(doctype)}`")

	def clear_table(self, doctype):
		return self.truncate(doctype)

	def get_last_created(self, doctype):
		last_record = self.get_all(doctype, ("creation"), limit=1, order_by="creation desc")
		if last_record:
			return get_datetime(last_record[0].creation)
		else:
			return None

	def log_touched_tables(self, query, values=None):
		if values:
			query = frappe.safe_decode(self._cursor.mogrify(query, values))
		if is_query_type(query, ("insert", "delete", "update", "alter", "drop", "rename")):
			# single_word_regex is designed to match following patterns
			# `tabXxx`, tabXxx and "tabXxx"

			# multi_word_regex is designed to match following patterns
			# `tabXxx Xxx` and "tabXxx Xxx"

			# ([`"]?) Captures " or ` at the begining of the table name (if provided)
			# \1 matches the first captured group (quote character) at the end of the table name
			# multi word table name must have surrounding quotes.

			# (tab([A-Z]\w+)( [A-Z]\w+)*) Captures table names that start with "tab"
			# and are continued with multiple words that start with a captital letter
			# e.g. 'tabXxx' or 'tabXxx Xxx' or 'tabXxx Xxx Xxx' and so on

			tables = []
			for regex in (SINGLE_WORD_PATTERN, MULTI_WORD_PATTERN):
				tables += [groups[1] for groups in regex.findall(query)]

			if frappe.flags.touched_tables is None:
				frappe.flags.touched_tables = set()
			frappe.flags.touched_tables.update(tables)

	def bulk_insert(self, doctype, fields, values, ignore_duplicates=False, *, chunk_size=10_000):
		"""
		Insert multiple records at a time

		:param doctype: Doctype name
		:param fields: list of fields
		:params values: list of list of values
		"""
		values = list(values)
		table = frappe.qb.DocType(doctype)

		for start_index in range(0, len(values), chunk_size):
			query = frappe.qb.into(table)
			if ignore_duplicates:
				# Pypika does not have same api for ignoring duplicates
				if frappe.conf.db_type == "mariadb":
					query = query.ignore()
				elif frappe.conf.db_type == "postgres":
					query = query.on_conflict().do_nothing()

			values_to_insert = values[start_index : start_index + chunk_size]
			query.columns(fields).insert(*values_to_insert).run()

	def create_sequence(self, *args, **kwargs):
		from frappe.database.sequence import create_sequence

		return create_sequence(*args, **kwargs)

	def set_next_sequence_val(self, *args, **kwargs):
		from frappe.database.sequence import set_next_val

		set_next_val(*args, **kwargs)

	def get_next_sequence_val(self, *args, **kwargs):
		from frappe.database.sequence import get_next_val

		return get_next_val(*args, **kwargs)


def enqueue_jobs_after_commit():
	from frappe.utils.background_jobs import execute_job, get_queue

	if frappe.flags.enqueue_after_commit and len(frappe.flags.enqueue_after_commit) > 0:
		for job in frappe.flags.enqueue_after_commit:
			q = get_queue(job.get("queue"), is_async=job.get("is_async"))
			q.enqueue_call(execute_job, timeout=job.get("timeout"), kwargs=job.get("queue_args"))
		frappe.flags.enqueue_after_commit = []


@contextmanager
def savepoint(catch: Union[type, Tuple[type, ...]] = Exception):
	"""Wrapper for wrapping blocks of DB operations in a savepoint.

	as contextmanager:

	for doc in docs:
	        with savepoint(catch=DuplicateError):
	                doc.insert()

	as decorator (wraps FULL function call):

	@savepoint(catch=DuplicateError)
	def process_doc(doc):
	        doc.insert()
	"""
	try:
		savepoint = "".join(random.sample(string.ascii_lowercase, 10))
		frappe.db.savepoint(savepoint)
		yield  # control back to calling function
	except catch:
		frappe.db.rollback(save_point=savepoint)
	else:
		frappe.db.release_savepoint(savepoint)<|MERGE_RESOLUTION|>--- conflicted
+++ resolved
@@ -624,11 +624,7 @@
 		        # Get coulmn and value of the single doctype Accounts Settings
 		        account_settings = frappe.db.get_singles_dict("Accounts Settings")
 		"""
-<<<<<<< HEAD
 		queried_result = frappe.qb.engine.get_query(
-=======
-		queried_result = self.query.get_sql(
->>>>>>> 948b5acb
 			"Singles",
 			filters={"doctype": doctype},
 			fields=["field", "value"],
@@ -652,11 +648,7 @@
 				casted_value = value
 			return_value[fieldname] = casted_value
 
-<<<<<<< HEAD
-		return frappe._dict(queried_result)
-=======
 		return return_value
->>>>>>> 948b5acb
 
 	@staticmethod
 	def get_all(*args, **kwargs):

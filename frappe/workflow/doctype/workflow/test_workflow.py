--- conflicted
+++ resolved
@@ -15,11 +15,8 @@
 		make_test_records("User")
 
 	def setUp(self):
-<<<<<<< HEAD
 		frappe.db.sql('DELETE FROM `tabToDo`')
 		frappe.db.sql("DELETE FROM `tabHas Role` WHERE `role`='Test Approver'")
-=======
->>>>>>> 8ec26175
 		if not getattr(self, 'workflow', None):
 			self.workflow = create_todo_workflow()
 		frappe.set_user('Administrator')

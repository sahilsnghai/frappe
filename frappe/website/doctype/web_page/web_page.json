--- conflicted
+++ resolved
@@ -251,13 +251,13 @@
    "label": "Dynamic Template"
   },
   {
-<<<<<<< HEAD
    "depends_on": "eval:doc.content_type=='Page Builder'",
    "fieldname": "page_blocks",
    "fieldtype": "Table",
    "label": "Page Building Blocks",
    "options": "Web Page Block"
-=======
+  },
+  {
    "default": "0",
    "fieldname": "full_width",
    "fieldtype": "Check",
@@ -283,7 +283,6 @@
    "fieldname": "meta_image",
    "fieldtype": "Attach Image",
    "label": "Image"
->>>>>>> 85274158
   }
  ],
  "has_web_view": 1,
@@ -292,11 +291,7 @@
  "is_published_field": "published",
  "links": [],
  "max_attachments": 20,
-<<<<<<< HEAD
- "modified": "2020-04-16 22:57:35.414032",
-=======
  "modified": "2020-04-19 12:26:21.546908",
->>>>>>> 85274158
  "modified_by": "Administrator",
  "module": "Website",
  "name": "Web Page",

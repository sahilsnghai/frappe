from __future__ import unicode_literals
<<<<<<< HEAD
__version__ = "5.0.0-alpha"
=======
__version__ = "4.12.2"
>>>>>>> 058a2410
<|MERGE_RESOLUTION|>--- conflicted
+++ resolved
@@ -1,6 +1,3 @@
 from __future__ import unicode_literals
-<<<<<<< HEAD
-__version__ = "5.0.0-alpha"
-=======
-__version__ = "4.12.2"
->>>>>>> 058a2410
+
+__version__ = "5.0.0-alpha"
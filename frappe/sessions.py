--- conflicted
+++ resolved
@@ -61,7 +61,7 @@
 	:param device: delete sessions of this device (default: desktop)
 	'''
 	for sid in get_sessions_to_clear(user, keep_current, device):
-		delete_session(sid)
+		delete_session(sid, reason="Logged In From Another Session")
 
 def get_sessions_to_clear(user=None, keep_current=False, device=None):
 	'''Returns sessions of the current user. Called at login / logout
@@ -85,19 +85,13 @@
 	if keep_current:
 		condition = ' and sid != "{0}"'.format(frappe.db.escape(frappe.session.sid))
 
-
 	return frappe.db.sql_list("""select sid from tabSessions
 		where user=%s and device=%s {condition}
 		order by lastupdate desc limit {limit}, 100""".format(condition=condition, limit=limit),
-<<<<<<< HEAD
 		(user, device))
-=======
-		(user, device))):
-		delete_session(sid, reason="Logged In From Another Session")
 
 def delete_session(sid=None, user=None, reason="Session Expired"):
 	from frappe.core.doctype.communication.feed import logout_feed
->>>>>>> c1cf48b9
 
 	frappe.cache().hdel("session", sid)
 	frappe.cache().hdel("last_db_session_update", sid)
@@ -122,20 +116,14 @@
 	for device in ("desktop", "mobile"):
 		expired += frappe.db.sql_list("""select sid from tabSessions
 				where TIMEDIFF(NOW(), lastupdate) > TIME(%s)
-<<<<<<< HEAD
 				and device = %s""", (get_expiry_period(device), device))
 
 	return expired
-
 
 def clear_expired_sessions():
 	"""This function is meant to be called from scheduler"""
 	for sid in get_expired_sessions():
-		delete_session(sid)
-=======
-				and device = %s""", (get_expiry_period(device), device)):
-			delete_session(sid, reason="Session Expired")
->>>>>>> c1cf48b9
+		delete_session(sid, reason="Session Expired")
 
 def get():
 	"""get session boot info"""

{
 "actions": [],
 "allow_import": 1,
 "allow_rename": 1,
 "creation": "2014-03-11 14:55:00",
 "description": "Represents a User in the system.",
 "doctype": "DocType",
 "engine": "InnoDB",
 "field_order": [
  "enabled",
  "section_break_3",
  "email",
  "last_name",
  "language",
  "column_break0",
  "first_name",
  "full_name",
  "time_zone",
  "column_break_11",
  "middle_name",
  "username",
  "send_welcome_email",
  "unsubscribed",
  "user_image",
  "sb1",
  "role_profile_name",
  "roles_html",
  "roles",
  "short_bio",
  "gender",
  "birth_date",
  "interest",
  "banner_image",
  "desk_theme",
  "column_break_26",
  "phone",
  "location",
  "bio",
  "mute_sounds",
  "column_break_22",
  "mobile_no",
  "change_password",
  "new_password",
  "logout_all_sessions",
  "reset_password_key",
  "last_password_reset_date",
  "redirect_url",
  "document_follow_notifications_section",
  "document_follow_notify",
  "document_follow_frequency",
  "email_settings",
  "email_signature",
  "thread_notify",
  "send_me_a_copy",
  "allowed_in_mentions",
  "user_emails",
  "sb_allow_modules",
  "module_profile",
  "modules_html",
  "block_modules",
  "home_settings",
  "sb2",
  "defaults",
  "sb3",
  "simultaneous_sessions",
  "restrict_ip",
  "last_ip",
  "column_break1",
  "login_after",
  "user_type",
  "last_active",
  "section_break_63",
  "login_before",
  "bypass_restrict_ip_check_if_2fa_enabled",
  "last_login",
  "last_known_versions",
  "third_party_authentication",
  "social_logins",
  "api_access",
  "api_key",
  "generate_keys",
  "column_break_65",
  "api_secret"
 ],
 "fields": [
  {
   "default": "1",
   "fieldname": "enabled",
   "fieldtype": "Check",
   "label": "Enabled",
   "oldfieldname": "enabled",
   "oldfieldtype": "Check",
   "read_only": 1
  },
  {
   "depends_on": "enabled",
   "fieldname": "section_break_3",
   "fieldtype": "Section Break",
   "label": "Basic Info"
  },
  {
   "fieldname": "email",
   "fieldtype": "Data",
   "label": "Email",
   "no_copy": 1,
   "oldfieldname": "email",
   "oldfieldtype": "Data",
   "options": "Email",
   "reqd": 1
  },
  {
   "fieldname": "first_name",
   "fieldtype": "Data",
   "label": "First Name",
   "oldfieldname": "first_name",
   "oldfieldtype": "Data",
   "reqd": 1
  },
  {
   "fieldname": "middle_name",
   "fieldtype": "Data",
   "label": "Middle Name (Optional)",
   "oldfieldname": "middle_name",
   "oldfieldtype": "Data"
  },
  {
   "bold": 1,
   "fieldname": "last_name",
   "fieldtype": "Data",
   "label": "Last Name",
   "oldfieldname": "last_name",
   "oldfieldtype": "Data"
  },
  {
   "fieldname": "full_name",
   "fieldtype": "Data",
   "in_global_search": 1,
   "in_standard_filter": 1,
   "label": "Full Name",
   "read_only": 1
  },
  {
   "bold": 1,
   "default": "1",
   "depends_on": "eval:doc.__islocal",
   "fieldname": "send_welcome_email",
   "fieldtype": "Check",
   "label": "Send Welcome Email"
  },
  {
   "default": "0",
   "fieldname": "unsubscribed",
   "fieldtype": "Check",
   "hidden": 1,
   "label": "Unsubscribed",
   "no_copy": 1
  },
  {
   "fieldname": "column_break0",
   "fieldtype": "Column Break",
   "oldfieldtype": "Column Break",
   "print_width": "50%",
   "width": "50%"
  },
  {
   "fieldname": "username",
   "fieldtype": "Data",
   "in_global_search": 1,
   "in_standard_filter": 1,
   "label": "Username",
   "unique": 1
  },
  {
   "fieldname": "language",
   "fieldtype": "Link",
   "label": "Language",
   "options": "Language"
  },
  {
   "fieldname": "time_zone",
   "fieldtype": "Select",
   "label": "Time Zone"
  },
  {
   "description": "Get your globally recognized avatar from Gravatar.com",
   "fieldname": "user_image",
   "fieldtype": "Attach Image",
   "hidden": 1,
   "label": "User Image",
   "no_copy": 1,
   "print_hide": 1
  },
  {
   "depends_on": "eval:in_list(['System User', 'Website User'], doc.user_type) && doc.enabled == 1",
   "fieldname": "sb1",
   "fieldtype": "Section Break",
   "label": "Roles",
   "permlevel": 1,
   "read_only": 1
  },
  {
   "fieldname": "role_profile_name",
   "fieldtype": "Link",
   "label": "Role Profile",
   "options": "Role Profile",
   "permlevel": 1
  },
  {
   "fieldname": "roles_html",
   "fieldtype": "HTML",
   "label": "Roles HTML",
   "read_only": 1
  },
  {
   "fieldname": "roles",
   "fieldtype": "Table",
   "hidden": 1,
   "label": "Roles Assigned",
   "options": "Has Role",
   "permlevel": 1,
   "print_hide": 1,
   "read_only": 1
  },
  {
   "collapsible": 1,
   "depends_on": "enabled",
   "fieldname": "short_bio",
   "fieldtype": "Section Break",
   "label": "More Information"
  },
  {
   "fieldname": "gender",
   "fieldtype": "Link",
   "label": "Gender",
   "oldfieldname": "gender",
   "oldfieldtype": "Select",
   "options": "Gender"
  },
  {
   "fieldname": "phone",
   "fieldtype": "Data",
   "label": "Phone",
   "options": "Phone"
  },
  {
   "fieldname": "mobile_no",
   "fieldtype": "Data",
   "label": "Mobile No",
   "options": "Phone",
   "unique": 1
  },
  {
   "fieldname": "birth_date",
   "fieldtype": "Date",
   "label": "Birth Date",
   "no_copy": 1,
   "oldfieldname": "birth_date",
   "oldfieldtype": "Date"
  },
  {
   "fieldname": "location",
   "fieldtype": "Data",
   "label": "Location",
   "no_copy": 1
  },
  {
   "fieldname": "banner_image",
   "fieldtype": "Attach Image",
   "label": "Banner Image"
  },
  {
   "fieldname": "column_break_22",
   "fieldtype": "Column Break"
  },
  {
   "fieldname": "interest",
   "fieldtype": "Small Text",
   "label": "Interests"
  },
  {
   "fieldname": "bio",
   "fieldtype": "Small Text",
   "label": "Bio",
   "no_copy": 1
  },
  {
   "default": "0",
   "fieldname": "mute_sounds",
   "fieldtype": "Check",
   "label": "Mute Sounds"
  },
  {
   "collapsible": 1,
   "depends_on": "eval:doc.enabled && (!doc.__islocal || !cint(doc.send_welcome_email))",
   "fieldname": "change_password",
   "fieldtype": "Section Break",
   "label": "Change Password"
  },
  {
   "fieldname": "new_password",
   "fieldtype": "Password",
   "label": "Set New Password",
   "no_copy": 1
  },
  {
   "default": "1",
   "fieldname": "logout_all_sessions",
   "fieldtype": "Check",
   "label": "Logout From All Devices After Changing Password"
  },
  {
   "fieldname": "reset_password_key",
   "fieldtype": "Data",
   "hidden": 1,
   "label": "Reset Password Key",
   "no_copy": 1,
   "print_hide": 1,
   "read_only": 1
  },
  {
   "fieldname": "last_password_reset_date",
   "fieldtype": "Date",
   "hidden": 1,
   "label": "Last Password Reset Date",
   "no_copy": 1,
   "print_hide": 1,
   "read_only": 1
  },
  {
   "fieldname": "redirect_url",
   "fieldtype": "Small Text",
   "hidden": 1,
   "label": "Redirect URL"
  },
  {
   "collapsible": 1,
   "fieldname": "document_follow_notifications_section",
   "fieldtype": "Section Break",
   "label": "Document Follow"
  },
  {
   "default": "0",
   "fieldname": "document_follow_notify",
   "fieldtype": "Check",
   "label": "Send Notifications For Documents Followed By Me"
  },
  {
   "default": "Daily",
   "depends_on": "eval:(doc.document_follow_notify== 1)",
   "fieldname": "document_follow_frequency",
   "fieldtype": "Select",
   "label": "Frequency",
   "options": "Hourly\nDaily\nWeekly"
  },
  {
   "collapsible": 1,
   "depends_on": "enabled",
   "fieldname": "email_settings",
   "fieldtype": "Section Break",
   "label": "Email"
  },
  {
   "default": "1",
   "fieldname": "thread_notify",
   "fieldtype": "Check",
   "label": "Send Notifications For Email Threads"
  },
  {
   "default": "0",
   "fieldname": "send_me_a_copy",
   "fieldtype": "Check",
   "label": "Send Me A Copy of Outgoing Emails"
  },
  {
   "default": "1",
   "fieldname": "allowed_in_mentions",
   "fieldtype": "Check",
   "label": "Allowed In Mentions"
  },
  {
   "fieldname": "email_signature",
   "fieldtype": "Small Text",
   "label": "Email Signature",
   "no_copy": 1
  },
  {
   "fieldname": "user_emails",
   "fieldtype": "Table",
   "label": "User Emails",
   "options": "User Email",
   "permlevel": 1
  },
  {
   "collapsible": 1,
   "depends_on": "eval:in_list(['System User'], doc.user_type)",
   "fieldname": "sb_allow_modules",
   "fieldtype": "Section Break",
   "label": "Allow Modules",
   "permlevel": 1
  },
  {
   "fieldname": "modules_html",
   "fieldtype": "HTML",
   "label": "Modules HTML",
   "permlevel": 1
  },
  {
   "fieldname": "block_modules",
   "fieldtype": "Table",
   "hidden": 1,
   "label": "Block Modules",
   "options": "Block Module",
   "permlevel": 1
  },
  {
   "fieldname": "home_settings",
   "fieldtype": "Code",
   "hidden": 1,
   "label": "Home Settings"
  },
  {
   "description": "These values will be automatically updated in transactions and also will be useful to restrict permissions for this user on transactions containing these values.",
   "fieldname": "sb2",
   "fieldtype": "Section Break",
   "hidden": 1,
   "label": "Defaults",
   "oldfieldtype": "Column Break",
   "permlevel": 1,
   "print_width": "50%",
   "read_only": 1,
   "width": "50%"
  },
  {
   "description": "Enter default value fields (keys) and values. If you add multiple values for a field, the first one will be picked. These defaults are also used to set \"match\" permission rules. To see list of fields, go to \"Customize Form\".",
   "fieldname": "defaults",
   "fieldtype": "Table",
   "hidden": 1,
   "label": "User Defaults",
   "no_copy": 1,
   "options": "DefaultValue"
  },
  {
   "collapsible": 1,
   "depends_on": "enabled",
   "fieldname": "sb3",
   "fieldtype": "Section Break",
   "label": "Security Settings",
   "oldfieldtype": "Section Break",
   "read_only": 1
  },
  {
   "default": "1",
   "fieldname": "simultaneous_sessions",
   "fieldtype": "Int",
   "label": "Simultaneous Sessions"
  },
  {
   "bold": 1,
   "default": "System User",
   "description": "If the user has any role checked, then the user becomes a \"System User\". \"System User\" has access to the desktop",
   "fieldname": "user_type",
   "fieldtype": "Link",
   "in_list_view": 1,
   "in_standard_filter": 1,
   "label": "User Type",
   "oldfieldname": "user_type",
   "oldfieldtype": "Select",
   "options": "User Type",
   "permlevel": 1
  },
  {
   "description": "Allow user to login only after this hour (0-24)",
   "fieldname": "login_after",
   "fieldtype": "Int",
   "label": "Login After",
   "permlevel": 1
  },
  {
   "description": "Allow user to login only before this hour (0-24)",
   "fieldname": "login_before",
   "fieldtype": "Int",
   "label": "Login Before",
   "permlevel": 1
  },
  {
   "description": "Restrict user from this IP address only. Multiple IP addresses can be added by separating with commas. Also accepts partial IP addresses like (111.111.111)",
   "fieldname": "restrict_ip",
   "fieldtype": "Data",
   "label": "Restrict IP",
   "permlevel": 1
  },
  {
   "default": "0",
   "depends_on": "eval:doc.restrict_ip && doc.restrict_ip.length",
   "description": "If enabled,  user can login from any IP Address using Two Factor Auth, this can also be set for all users in System Settings",
   "fieldname": "bypass_restrict_ip_check_if_2fa_enabled",
   "fieldtype": "Check",
   "label": "Bypass Restricted IP Address Check If Two Factor Auth Enabled"
  },
  {
   "fieldname": "column_break1",
   "fieldtype": "Column Break",
   "oldfieldtype": "Column Break",
   "print_width": "50%",
   "width": "50%"
  },
  {
   "fieldname": "last_login",
   "fieldtype": "Read Only",
   "label": "Last Login",
   "no_copy": 1,
   "oldfieldname": "last_login",
   "oldfieldtype": "Read Only",
   "read_only": 1
  },
  {
   "fieldname": "last_ip",
   "fieldtype": "Read Only",
   "label": "Last IP",
   "no_copy": 1,
   "oldfieldname": "last_ip",
   "oldfieldtype": "Read Only",
   "read_only": 1
  },
  {
   "fieldname": "last_active",
   "fieldtype": "Datetime",
   "label": "Last Active",
   "no_copy": 1,
   "read_only": 1
  },
  {
   "description": "Stores the JSON of last known versions of various installed apps. It is used to show release notes.",
   "fieldname": "last_known_versions",
   "fieldtype": "Text",
   "hidden": 1,
   "label": "Last Known Versions",
   "read_only": 1
  },
  {
   "collapsible": 1,
   "depends_on": "enabled",
   "fieldname": "third_party_authentication",
   "fieldtype": "Section Break",
   "label": "Third Party Authentication",
   "permlevel": 1
  },
  {
   "fieldname": "social_logins",
   "fieldtype": "Table",
   "label": "Social Logins",
   "options": "User Social Login"
  },
  {
   "collapsible": 1,
   "fieldname": "api_access",
   "fieldtype": "Section Break",
   "label": "Api Access"
  },
  {
   "description": "API Key cannot be  regenerated",
   "fieldname": "api_key",
   "fieldtype": "Data",
   "label": "API Key",
   "read_only": 1,
   "unique": 1
  },
  {
   "fieldname": "generate_keys",
   "fieldtype": "Button",
   "label": "Generate Keys"
  },
  {
   "fieldname": "column_break_65",
   "fieldtype": "Column Break"
  },
  {
   "fieldname": "api_secret",
   "fieldtype": "Password",
   "label": "API Secret",
   "read_only": 1
  },
  {
   "fieldname": "column_break_11",
   "fieldtype": "Column Break"
  },
  {
   "fieldname": "column_break_26",
   "fieldtype": "Column Break"
  },
  {
   "fieldname": "section_break_63",
   "fieldtype": "Column Break"
  },
  {
   "fieldname": "desk_theme",
   "fieldtype": "Select",
   "label": "Desk Theme",
   "options": "Light\nDark"
  },
  {
   "fieldname": "module_profile",
   "fieldtype": "Link",
   "label": "Module Profile",
   "options": "Module Profile"
  }
 ],
 "icon": "fa fa-user",
 "idx": 413,
 "image_field": "user_image",
 "links": [
  {
   "group": "Profile",
   "link_doctype": "Contact",
   "link_fieldname": "user"
  },
  {
   "group": "Profile",
   "link_doctype": "Blogger",
   "link_fieldname": "user"
  },
  {
   "group": "Logs",
   "link_doctype": "Access Log",
   "link_fieldname": "user"
  },
  {
   "group": "Logs",
   "link_doctype": "Activity Log",
   "link_fieldname": "user"
  },
  {
   "group": "Logs",
   "link_doctype": "Energy Point Log",
   "link_fieldname": "user"
  },
  {
   "group": "Logs",
   "link_doctype": "Route History",
   "link_fieldname": "user"
  },
  {
   "group": "Settings",
   "link_doctype": "User Permission",
   "link_fieldname": "user"
  },
  {
   "group": "Settings",
   "link_doctype": "Document Follow",
   "link_fieldname": "user"
  },
  {
   "group": "Activity",
   "link_doctype": "Communication",
   "link_fieldname": "user"
  },
  {
   "group": "Activity",
   "link_doctype": "ToDo",
   "link_fieldname": "owner"
  },
  {
   "group": "Integrations",
   "link_doctype": "Token Cache",
   "link_fieldname": "user"
  }
 ],
 "max_attachments": 5,
<<<<<<< HEAD
 "modified": "2021-10-11 11:15:15.272615",
=======
 "modified": "2021-10-18 16:56:05.578379",
>>>>>>> d82c5e08
 "modified_by": "Administrator",
 "module": "Core",
 "name": "User",
 "owner": "Administrator",
 "permissions": [
  {
   "create": 1,
   "delete": 1,
   "email": 1,
   "export": 1,
   "import": 1,
   "print": 1,
   "read": 1,
   "report": 1,
   "role": "System Manager",
   "set_user_permissions": 1,
   "share": 1,
   "write": 1
  },
  {
   "permlevel": 1,
   "read": 1,
   "role": "System Manager",
   "write": 1
  }
 ],
 "quick_entry": 1,
 "route": "user",
 "search_fields": "full_name",
 "show_name_in_global_search": 1,
 "sort_field": "modified",
 "sort_order": "DESC",
 "title_field": "full_name",
 "track_changes": 1
}<|MERGE_RESOLUTION|>--- conflicted
+++ resolved
@@ -666,11 +666,7 @@
   }
  ],
  "max_attachments": 5,
-<<<<<<< HEAD
- "modified": "2021-10-11 11:15:15.272615",
-=======
  "modified": "2021-10-18 16:56:05.578379",
->>>>>>> d82c5e08
  "modified_by": "Administrator",
  "module": "Core",
  "name": "User",

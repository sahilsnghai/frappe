{
 "actions": [],
 "autoname": "hash",
 "creation": "2013-02-22 01:27:33",
 "doctype": "DocType",
 "document_type": "Setup",
 "editable_grid": 1,
 "engine": "InnoDB",
 "field_order": [
  "label_and_type",
  "label",
  "fieldtype",
  "fieldname",
  "precision",
  "length",
  "show_days",
  "show_seconds",
  "reqd",
  "search_index",
  "in_list_view",
  "in_standard_filter",
  "in_global_search",
  "in_preview",
  "allow_in_quick_entry",
  "bold",
  "translatable",
  "collapsible",
  "collapsible_depends_on",
  "column_break_6",
  "options",
  "default",
  "fetch_from",
  "fetch_if_empty",
  "permissions",
  "depends_on",
  "hidden",
  "read_only",
  "unique",
  "set_only_once",
  "allow_bulk_edit",
  "column_break_13",
  "permlevel",
  "ignore_user_permissions",
  "allow_on_submit",
  "report_hide",
  "remember_last_selected_value",
  "ignore_xss_filter",
  "hide_border",
  "property_depends_on_section",
  "mandatory_depends_on",
  "column_break_38",
  "read_only_depends_on",
  "display",
  "in_filter",
  "no_copy",
  "print_hide",
  "print_hide_if_no_value",
  "print_width",
  "width",
  "columns",
  "column_break_22",
  "description",
  "oldfieldname",
  "oldfieldtype"
 ],
 "fields": [
  {
   "fieldname": "label_and_type",
   "fieldtype": "Section Break"
  },
  {
   "bold": 1,
   "fieldname": "label",
   "fieldtype": "Data",
   "in_list_view": 1,
   "label": "Label",
   "oldfieldname": "label",
   "oldfieldtype": "Data",
   "print_width": "163",
   "search_index": 1,
   "width": "163"
  },
  {
   "bold": 1,
   "default": "Data",
   "fieldname": "fieldtype",
   "fieldtype": "Select",
   "in_list_view": 1,
   "label": "Type",
   "oldfieldname": "fieldtype",
   "oldfieldtype": "Select",
   "options": "Attach\nAttach Image\nBarcode\nButton\nCheck\nCode\nColor\nColumn Break\nCurrency\nData\nDate\nDatetime\nDuration\nDynamic Link\nFloat\nFold\nGeolocation\nHeading\nHTML\nHTML Editor\nImage\nInt\nLink\nLong Text\nMarkdown Editor\nPassword\nPercent\nRead Only\nRating\nSection Break\nSelect\nSmall Text\nTable\nTable MultiSelect\nText\nText Editor\nTime\nSignature",
   "reqd": 1,
   "search_index": 1
  },
  {
   "bold": 1,
   "fieldname": "fieldname",
   "fieldtype": "Data",
   "in_list_view": 1,
   "label": "Name",
   "oldfieldname": "fieldname",
   "oldfieldtype": "Data",
   "search_index": 1
  },
  {
   "default": "0",
   "depends_on": "eval:!in_list([\"Section Break\", \"Column Break\", \"Button\", \"HTML\"], doc.fieldtype)",
   "fieldname": "reqd",
   "fieldtype": "Check",
   "in_list_view": 1,
   "label": "Mandatory",
   "oldfieldname": "reqd",
   "oldfieldtype": "Check",
   "print_width": "50px",
   "width": "50px"
  },
  {
   "depends_on": "eval:in_list([\"Float\", \"Currency\", \"Percent\"], doc.fieldtype)",
   "description": "Set non-standard precision for a Float or Currency field",
   "fieldname": "precision",
   "fieldtype": "Select",
   "label": "Precision",
   "options": "\n0\n1\n2\n3\n4\n5\n6\n7\n8\n9",
   "print_hide": 1
  },
  {
   "depends_on": "eval:in_list(['Data', 'Link', 'Dynamic Link', 'Password', 'Select', 'Read Only', 'Attach', 'Attach Image', 'Int'], doc.fieldtype)",
   "fieldname": "length",
   "fieldtype": "Int",
   "label": "Length"
  },
  {
   "default": "0",
   "fieldname": "search_index",
   "fieldtype": "Check",
   "label": "Index",
   "oldfieldname": "search_index",
   "oldfieldtype": "Check",
   "print_width": "50px",
   "width": "50px"
  },
  {
   "default": "0",
   "fieldname": "in_list_view",
   "fieldtype": "Check",
   "label": "In List View",
   "print_width": "70px",
   "width": "70px"
  },
  {
   "default": "0",
   "fieldname": "in_standard_filter",
   "fieldtype": "Check",
   "label": "In Standard Filter"
  },
  {
   "default": "0",
   "depends_on": "eval:([\"Data\", \"Select\", \"Table\", \"Text\", \"Text Editor\", \"Link\", \"Small Text\", \"Long Text\", \"Read Only\", \"Heading\", \"Dynamic Link\"].indexOf(doc.fieldtype) !== -1)",
   "fieldname": "in_global_search",
   "fieldtype": "Check",
   "label": "In Global Search"
  },
  {
   "default": "0",
   "fieldname": "in_preview",
   "fieldtype": "Check",
   "label": "In Preview"
  },
  {
   "default": "0",
   "fieldname": "allow_in_quick_entry",
   "fieldtype": "Check",
   "label": "Allow in Quick Entry"
  },
  {
   "default": "0",
   "fieldname": "bold",
   "fieldtype": "Check",
   "label": "Bold"
  },
  {
   "default": "0",
   "depends_on": "eval:['Data', 'Select', 'Text', 'Small Text', 'Text Editor'].includes(doc.fieldtype)",
   "fieldname": "translatable",
   "fieldtype": "Check",
   "label": "Translatable"
  },
  {
   "default": "0",
   "depends_on": "eval:doc.fieldtype===\"Section Break\"",
   "fieldname": "collapsible",
   "fieldtype": "Check",
   "label": "Collapsible",
   "length": 255
  },
  {
   "depends_on": "eval:doc.fieldtype==\"Section Break\"",
   "fieldname": "collapsible_depends_on",
   "fieldtype": "Code",
   "label": "Collapsible Depends On",
   "options": "JS"
  },
  {
   "fieldname": "column_break_6",
   "fieldtype": "Column Break"
  },
  {
   "description": "For Links, enter the DocType as range.\nFor Select, enter list of Options, each on a new line.",
   "fieldname": "options",
   "fieldtype": "Small Text",
   "in_list_view": 1,
   "label": "Options",
   "oldfieldname": "options",
   "oldfieldtype": "Text"
  },
  {
   "fieldname": "default",
   "fieldtype": "Small Text",
   "label": "Default",
   "oldfieldname": "default",
   "oldfieldtype": "Text"
  },
  {
   "fieldname": "fetch_from",
   "fieldtype": "Small Text",
   "label": "Fetch From"
  },
  {
   "default": "0",
   "description": "If checked, this field will be not overwritten based on Fetch From if a value already exists.",
   "fieldname": "fetch_if_empty",
   "fieldtype": "Check",
   "label": "Fetch If Empty"
  },
  {
   "fieldname": "permissions",
   "fieldtype": "Section Break",
   "label": "Permissions"
  },
  {
   "fieldname": "depends_on",
   "fieldtype": "Code",
   "label": "Display Depends On",
   "length": 255,
   "oldfieldname": "depends_on",
   "oldfieldtype": "Data",
   "options": "JS"
  },
  {
   "default": "0",
   "fieldname": "hidden",
   "fieldtype": "Check",
   "label": "Hidden",
   "oldfieldname": "hidden",
   "oldfieldtype": "Check",
   "print_width": "50px",
   "width": "50px"
  },
  {
   "default": "0",
   "fieldname": "read_only",
   "fieldtype": "Check",
   "label": "Read Only",
   "print_width": "50px",
   "width": "50px"
  },
  {
   "default": "0",
   "fieldname": "unique",
   "fieldtype": "Check",
   "label": "Unique"
  },
  {
   "default": "0",
   "description": "Do not allow user to change after set the first time",
   "fieldname": "set_only_once",
   "fieldtype": "Check",
   "label": "Set Only Once"
  },
  {
   "default": "0",
   "depends_on": "eval: doc.fieldtype == \"Table\"",
   "fieldname": "allow_bulk_edit",
   "fieldtype": "Check",
   "label": "Allow Bulk Edit"
  },
  {
   "fieldname": "column_break_13",
   "fieldtype": "Column Break"
  },
  {
   "default": "0",
   "fieldname": "permlevel",
   "fieldtype": "Int",
   "label": "Perm Level",
   "oldfieldname": "permlevel",
   "oldfieldtype": "Int",
   "print_width": "50px",
   "width": "50px"
  },
  {
   "default": "0",
   "description": "User permissions should not apply for this Link",
   "fieldname": "ignore_user_permissions",
   "fieldtype": "Check",
   "label": "Ignore User Permissions"
  },
  {
   "default": "0",
   "depends_on": "eval: parent.is_submittable",
   "fieldname": "allow_on_submit",
   "fieldtype": "Check",
   "label": "Allow on Submit",
   "oldfieldname": "allow_on_submit",
   "oldfieldtype": "Check",
   "print_width": "50px",
   "width": "50px"
  },
  {
   "default": "0",
   "fieldname": "report_hide",
   "fieldtype": "Check",
   "label": "Report Hide",
   "oldfieldname": "report_hide",
   "oldfieldtype": "Check",
   "print_width": "50px",
   "width": "50px"
  },
  {
   "default": "0",
   "depends_on": "eval:(doc.fieldtype == 'Link')",
   "fieldname": "remember_last_selected_value",
   "fieldtype": "Check",
   "label": "Remember Last Selected Value"
  },
  {
   "default": "0",
   "description": "Don't HTML Encode HTML tags like &lt;script&gt; or just characters like &lt; or &gt;, as they could be intentionally used in this field",
   "fieldname": "ignore_xss_filter",
   "fieldtype": "Check",
   "label": "Ignore XSS Filter"
  },
  {
   "fieldname": "display",
   "fieldtype": "Section Break",
   "label": "Display"
  },
  {
   "default": "0",
   "fieldname": "in_filter",
   "fieldtype": "Check",
   "label": "In Filter",
   "oldfieldname": "in_filter",
   "oldfieldtype": "Check",
   "print_width": "50px",
   "width": "50px"
  },
  {
   "default": "0",
   "fieldname": "no_copy",
   "fieldtype": "Check",
   "label": "No Copy",
   "oldfieldname": "no_copy",
   "oldfieldtype": "Check",
   "print_width": "50px",
   "width": "50px"
  },
  {
   "default": "0",
   "fieldname": "print_hide",
   "fieldtype": "Check",
   "label": "Print Hide",
   "oldfieldname": "print_hide",
   "oldfieldtype": "Check",
   "print_width": "50px",
   "width": "50px"
  },
  {
   "default": "0",
   "depends_on": "eval:[\"Int\", \"Float\", \"Currency\", \"Percent\"].indexOf(doc.fieldtype)!==-1",
   "fieldname": "print_hide_if_no_value",
   "fieldtype": "Check",
   "label": "Print Hide If No Value"
  },
  {
   "fieldname": "print_width",
   "fieldtype": "Data",
   "label": "Print Width"
  },
  {
   "fieldname": "width",
   "fieldtype": "Data",
   "label": "Width",
   "oldfieldname": "width",
   "oldfieldtype": "Data",
   "print_width": "50px",
   "width": "50px"
  },
  {
   "description": "Number of columns for a field in a List View or a Grid (Total Columns should be less than 11)",
   "fieldname": "columns",
   "fieldtype": "Int",
   "label": "Columns"
  },
  {
   "fieldname": "column_break_22",
   "fieldtype": "Column Break"
  },
  {
   "fieldname": "description",
   "fieldtype": "Small Text",
   "in_list_view": 1,
   "label": "Description",
   "oldfieldname": "description",
   "oldfieldtype": "Text",
   "print_width": "300px",
   "width": "300px"
  },
  {
   "fieldname": "oldfieldname",
   "fieldtype": "Data",
   "hidden": 1,
   "oldfieldname": "oldfieldname",
   "oldfieldtype": "Data"
  },
  {
   "fieldname": "oldfieldtype",
   "fieldtype": "Data",
   "hidden": 1,
   "oldfieldname": "oldfieldtype",
   "oldfieldtype": "Data"
  },
  {
   "fieldname": "mandatory_depends_on",
   "fieldtype": "Code",
   "label": "Mandatory Depends On",
   "options": "JS"
  },
  {
   "fieldname": "read_only_depends_on",
   "fieldtype": "Code",
   "label": "Read Only Depends On",
   "options": "JS"
  },
  {
   "fieldname": "property_depends_on_section",
   "fieldtype": "Section Break",
   "label": "Property Depends On"
  },
  {
   "fieldname": "column_break_38",
   "fieldtype": "Column Break"
  },
  {
<<<<<<< HEAD
   "default": "1",
   "depends_on": "eval:doc.fieldtype === \"Duration\";",
   "fieldname": "show_days",
   "fieldtype": "Check",
   "label": "Show Days"
  },
  {
   "default": "1",
   "depends_on": "eval:doc.fieldtype === \"Duration\";",
   "fieldname": "show_seconds",
   "fieldtype": "Check",
   "label": "Show Seconds"
=======
   "default": "0",
   "depends_on": "eval:doc.fieldtype=='Section Break'",
   "fieldname": "hide_border",
   "fieldtype": "Check",
   "label": "Hide Border"
>>>>>>> 5e744a8c
  }
 ],
 "idx": 1,
 "istable": 1,
 "links": [],
<<<<<<< HEAD
 "modified": "2020-05-06 09:06:25.224411",
=======
 "modified": "2020-04-27 11:38:21.223185",
>>>>>>> 5e744a8c
 "modified_by": "Administrator",
 "module": "Core",
 "name": "DocField",
 "owner": "Administrator",
 "permissions": [],
 "sort_field": "modified",
 "sort_order": "ASC"
}<|MERGE_RESOLUTION|>--- conflicted
+++ resolved
@@ -453,7 +453,6 @@
    "fieldtype": "Column Break"
   },
   {
-<<<<<<< HEAD
    "default": "1",
    "depends_on": "eval:doc.fieldtype === \"Duration\";",
    "fieldname": "show_days",
@@ -466,23 +465,19 @@
    "fieldname": "show_seconds",
    "fieldtype": "Check",
    "label": "Show Seconds"
-=======
+  },
+  {
    "default": "0",
    "depends_on": "eval:doc.fieldtype=='Section Break'",
    "fieldname": "hide_border",
    "fieldtype": "Check",
    "label": "Hide Border"
->>>>>>> 5e744a8c
   }
  ],
  "idx": 1,
  "istable": 1,
  "links": [],
-<<<<<<< HEAD
- "modified": "2020-05-06 09:06:25.224411",
-=======
- "modified": "2020-04-27 11:38:21.223185",
->>>>>>> 5e744a8c
+ "modified": "2020-05-15 09:06:25.224411",
  "modified_by": "Administrator",
  "module": "Core",
  "name": "DocField",

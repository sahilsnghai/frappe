--- conflicted
+++ resolved
@@ -523,11 +523,7 @@
  "icon": "fa fa-cog",
  "issingle": 1,
  "links": [],
-<<<<<<< HEAD
- "modified": "2022-04-22 09:11:35.218721",
-=======
  "modified": "2022-05-19 00:00:18.095269",
->>>>>>> a2baaa8b
  "modified_by": "Administrator",
  "module": "Core",
  "name": "System Settings",

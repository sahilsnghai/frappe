--- conflicted
+++ resolved
@@ -13,13 +13,8 @@
 import frappe.share
 from frappe import _
 from frappe.core.doctype.server_script.server_script_utils import get_server_script_map
-<<<<<<< HEAD
 from frappe.database.utils import DefaultOrderBy, FallBackDateTimeStr, NestedSetHierarchy
-from frappe.model import optional_fields
-=======
-from frappe.database.utils import FallBackDateTimeStr, NestedSetHierarchy
 from frappe.model import get_permitted_fields, optional_fields
->>>>>>> 73078e89
 from frappe.model.meta import get_table_columns
 from frappe.model.utils import is_virtual_doctype
 from frappe.model.utils.user_settings import get_user_settings, update_user_settings
@@ -986,13 +981,7 @@
 		return " and ".join(conditions) if conditions else ""
 
 	def set_order_by(self, args):
-<<<<<<< HEAD
-		meta = frappe.get_meta(self.doctype)
-
-		if self.order_by and self.order_by != DefaultOrderBy:
-=======
 		if self.order_by and self.order_by != "KEEP_DEFAULT_ORDERING":
->>>>>>> 73078e89
 			args.order_by = self.order_by
 		else:
 			args.order_by = ""

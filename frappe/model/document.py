--- conflicted
+++ resolved
@@ -849,15 +849,9 @@
 
 		Will also update title_field if set"""
 
-<<<<<<< HEAD
 		self.load_doc_before_save()
-=======
 		self.reset_seen()
-		self._doc_before_save = None
-		if not self.is_new() and getattr(self.meta, 'track_changes', False):
-			self.get_doc_before_save()
-
->>>>>>> 2705e859
+
 		if self.flags.ignore_validate:
 			return
 
@@ -872,7 +866,8 @@
 		elif self._action=="update_after_submit":
 			self.run_method("before_update_after_submit")
 
-<<<<<<< HEAD
+		self.set_title_field()
+
 	def load_doc_before_save(self):
 		'''Save load document from db before saving'''
 		self._doc_before_save = None
@@ -880,10 +875,6 @@
 			and (getattr(self.meta, 'track_changes', False)
 				or self.meta.get_set_only_once_fields())):
 			self.get_doc_before_save()
-
-=======
-		self.set_title_field()
->>>>>>> 2705e859
 
 	def run_post_save_methods(self):
 		"""Run standard methods after `INSERT` or `UPDATE`. Standard Methods are:

--- conflicted
+++ resolved
@@ -214,10 +214,6 @@
 		self.execute("bench --site {site} backup --verbose")
 		self.assertEquals(self.returncode, 0)
 
-<<<<<<< HEAD
-	def test_remove_from_installed_apps(self):
-		from frappe.installer import add_to_installed_apps
-=======
 		# test 7: take a backup with frappe.conf.backup.includes
 		self.execute(
 			"bench --site {site} set-config backup '{includes}' --as-dict",
@@ -338,7 +334,6 @@
 		self.assertEqual(frappe.recorder.status(), False)
 
 	def test_remove_from_installed_apps(self):
->>>>>>> 10626eed
 		app = "test_remove_app"
 		add_to_installed_apps(app)
 
@@ -348,10 +343,6 @@
 
 		# test 1: remove app from installed_apps global default
 		self.execute("bench --site {site} remove-from-installed-apps {app}", {"app": app})
-<<<<<<< HEAD
-		self.execute("bench --site {site} list-apps")
-		self.assertNotIn(app, self.stdout)
-=======
 		self.assertEquals(self.returncode, 0)
 		self.execute("bench --site {site} list-apps")
 		self.assertNotIn(app, self.stdout)
@@ -390,5 +381,4 @@
 			get_bench_relative_path("test3.txt")
 
 		os.remove(test1_path)
-		os.remove(test2_path)
->>>>>>> 10626eed
+		os.remove(test2_path)
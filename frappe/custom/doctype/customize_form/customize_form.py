# Copyright (c) 2015, Frappe Technologies Pvt. Ltd. and Contributors
# MIT License. See license.txt

from __future__ import unicode_literals
"""
	Customize Form is a Single DocType used to mask the Property Setter
	Thus providing a better UI from user perspective
"""
import json
import frappe
import frappe.translate
from frappe import _
from frappe.utils import cint
from frappe.model.document import Document
from frappe.model import no_value_fields, core_doctypes_list
from frappe.core.doctype.doctype.doctype import validate_fields_for_doctype, check_email_append_to
from frappe.custom.doctype.custom_field.custom_field import create_custom_field
from frappe.custom.doctype.property_setter.property_setter import delete_property_setter
from frappe.model.docfield import supports_translation

<<<<<<< HEAD
doctype_properties = {
	'search_fields': 'Data',
	'title_field': 'Data',
	'image_field': 'Data',
	'sort_field': 'Data',
	'sort_order': 'Data',
	'default_print_format': 'Data',
	'allow_copy': 'Check',
	'istable': 'Check',
	'quick_entry': 'Check',
	'editable_grid': 'Check',
	'max_attachments': 'Int',
	'track_changes': 'Check',
	'track_views': 'Check',
	'allow_auto_repeat': 'Check',
	'allow_import': 'Check',
	'show_preview_popup': 'Check',
	'email_append_to': 'Check',
	'subject_field': 'Data',
	'sender_field': 'Data'
}

docfield_properties = {
	'idx': 'Int',
	'label': 'Data',
	'fieldtype': 'Select',
	'options': 'Text',
	'fetch_from': 'Small Text',
	'fetch_if_empty': 'Check',
	'permlevel': 'Int',
	'width': 'Data',
	'print_width': 'Data',
	'non_negative': 'Check',
	'reqd': 'Check',
	'unique': 'Check',
	'ignore_user_permissions': 'Check',
	'in_list_view': 'Check',
	'in_standard_filter': 'Check',
	'in_global_search': 'Check',
	'in_preview': 'Check',
	'bold': 'Check',
	'hidden': 'Check',
	'collapsible': 'Check',
	'collapsible_depends_on': 'Data',
	'print_hide': 'Check',
	'print_hide_if_no_value': 'Check',
	'report_hide': 'Check',
	'allow_on_submit': 'Check',
	'translatable': 'Check',
	'mandatory_depends_on': 'Data',
	'read_only_depends_on': 'Data',
	'depends_on': 'Data',
	'description': 'Text',
	'default': 'Text',
	'precision': 'Select',
	'read_only': 'Check',
	'length': 'Int',
	'columns': 'Int',
	'remember_last_selected_value': 'Check',
	'allow_bulk_edit': 'Check',
	'auto_repeat': 'Link',
	'allow_in_quick_entry': 'Check',
	'hide_border': 'Check',
	'hide_days': 'Check',
	'hide_seconds': 'Check'
}

allowed_fieldtype_change = (('Currency', 'Float', 'Percent'), ('Small Text', 'Data'),
	('Text', 'Data'), ('Text', 'Text Editor', 'Code', 'Signature', 'HTML Editor'), ('Data', 'Select'),
	('Text', 'Small Text'), ('Text', 'Data', 'Barcode'), ('Code', 'Geolocation'), ('Table', 'Table MultiSelect'))

allowed_fieldtype_for_options_change = ('Read Only', 'HTML', 'Select', 'Data')

=======
>>>>>>> b33c24cb
class CustomizeForm(Document):
	def on_update(self):
		frappe.db.sql("delete from tabSingles where doctype='Customize Form'")
		frappe.db.sql("delete from `tabCustomize Form Field`")

	def fetch_to_customize(self):
		self.clear_existing_doc()
		if not self.doc_type:
			return

		meta = frappe.get_meta(self.doc_type)

		self.validate_doctype(meta)

		# load the meta properties on the customize (self) object
		self.load_properties(meta)

		# load custom translation
		translation = self.get_name_translation()
		self.label = translation.translated_text if translation else ''

		self.create_auto_repeat_custom_field_if_requried(meta)

		# NOTE doc (self) is sent to clientside by run_method

	def validate_doctype(self, meta):
		'''
		Check if the doctype is allowed to be customized.
		'''
		if self.doc_type in core_doctypes_list:
			frappe.throw(_("Core DocTypes cannot be customized."))

		if meta.issingle:
			frappe.throw(_("Single DocTypes cannot be customized."))

		if meta.custom:
			frappe.throw(_("Only standard DocTypes are allowed to be customized from Customize Form."))

	def load_properties(self, meta):
		'''
		Load the customize object (this) with the metadata properties
		'''
		# doctype properties
		for prop in doctype_properties:
			self.set(prop, meta.get(prop))

		for d in meta.get("fields"):
			new_d = {"fieldname": d.fieldname, "is_custom_field": d.get("is_custom_field"), "name": d.name}
			for prop in docfield_properties:
				new_d[prop] = d.get(prop)
			self.append("fields", new_d)

		for fieldname in ('links', 'actions'):
			for d in meta.get(fieldname):
				self.append(fieldname, d)

	def create_auto_repeat_custom_field_if_requried(self, meta):
		if self.allow_auto_repeat:
			if not frappe.db.exists('Custom Field', {'fieldname': 'auto_repeat',
				'dt': self.doc_type}):
				insert_after = self.fields[len(self.fields) - 1].fieldname
				df = dict(
					fieldname='auto_repeat',
					label='Auto Repeat',
					fieldtype='Link',
					options='Auto Repeat',
					insert_after=insert_after,
					read_only=1, no_copy=1, print_hide=1)
				create_custom_field(self.doc_type, df)


	def get_name_translation(self):
		'''Get translation object if exists of current doctype name in the default language'''
		return frappe.get_value('Translation', {
				'source_text': self.doc_type,
				'language': frappe.local.lang or 'en'
			}, ['name', 'translated_text'], as_dict=True)

	def set_name_translation(self):
		'''Create, update custom translation for this doctype'''
		current = self.get_name_translation()
		if current:
			if self.label and current.translated_text != self.label:
				frappe.db.set_value('Translation', current.name, 'translated_text', self.label)
				frappe.translate.clear_cache()
			else:
				# clear translation
				frappe.delete_doc('Translation', current.name)

		else:
			if self.label:
				frappe.get_doc(dict(doctype='Translation',
					source_text=self.doc_type,
					translated_text=self.label,
					language_code=frappe.local.lang or 'en')).insert()

	def clear_existing_doc(self):
		doc_type = self.doc_type

		for fieldname in self.meta.get_valid_columns():
			self.set(fieldname, None)

		for df in self.meta.get_table_fields():
			self.set(df.fieldname, [])

		self.doc_type = doc_type
		self.name = "Customize Form"

	def save_customization(self):
		if not self.doc_type:
			return

		self.flags.update_db = False
		self.flags.rebuild_doctype_for_global_search = False
		self.set_property_setters()
		self.update_custom_fields()
		self.set_name_translation()
		validate_fields_for_doctype(self.doc_type)
		check_email_append_to(self)

		if self.flags.update_db:
			frappe.db.updatedb(self.doc_type)

		if not hasattr(self, 'hide_success') or not self.hide_success:
			frappe.msgprint(_("{0} updated").format(_(self.doc_type)), alert=True)
		frappe.clear_cache(doctype=self.doc_type)
		self.fetch_to_customize()

		if self.flags.rebuild_doctype_for_global_search:
			frappe.enqueue('frappe.utils.global_search.rebuild_for_doctype',
				now=True, doctype=self.doc_type)

	def set_property_setters(self):
		meta = frappe.get_meta(self.doc_type)

		# doctype
		self.set_property_setters_for_doctype(meta)

		# docfield
		for df in self.get("fields"):
			meta_df = meta.get("fields", {"fieldname": df.fieldname})
			if not meta_df or meta_df[0].get("is_custom_field"):
				continue
			self.set_property_setters_for_docfield(meta, df, meta_df)

		# action and links
		self.set_property_setters_for_actions_and_links(meta)

	def set_property_setters_for_doctype(self, meta):
		for prop, prop_type in doctype_properties.items():
			if self.get(prop) != meta.get(prop):
				self.make_property_setter(prop, self.get(prop), prop_type)

	def set_property_setters_for_docfield(self, meta, df, meta_df):
		for prop, prop_type in docfield_properties.items():
			if prop != "idx" and (df.get(prop) or '') != (meta_df[0].get(prop) or ''):
				if not self.allow_property_change(prop, meta_df, df):
					continue

				self.make_property_setter(prop, df.get(prop), prop_type,
					fieldname=df.fieldname)

	def allow_property_change(self, prop, meta_df, df):
		if prop == "fieldtype":
			self.validate_fieldtype_change(df, meta_df[0].get(prop), df.get(prop))

		elif prop == "allow_on_submit" and df.get(prop):
			if not frappe.db.get_value("DocField",
				{"parent": self.doc_type, "fieldname": df.fieldname}, "allow_on_submit"):
				frappe.msgprint(_("Row {0}: Not allowed to enable Allow on Submit for standard fields")\
					.format(df.idx))
				return False

		elif prop == "reqd" and \
			((frappe.db.get_value("DocField",
				{"parent":self.doc_type,"fieldname":df.fieldname}, "reqd") == 1) \
				and (df.get(prop) == 0)):
			frappe.msgprint(_("Row {0}: Not allowed to disable Mandatory for standard fields")\
					.format(df.idx))
			return False

		elif prop == "in_list_view" and df.get(prop) \
			and df.fieldtype!="Attach Image" and df.fieldtype in no_value_fields:
					frappe.msgprint(_("'In List View' not allowed for type {0} in row {1}")
						.format(df.fieldtype, df.idx))
					return False

		elif prop == "precision" and cint(df.get("precision")) > 6 \
				and cint(df.get("precision")) > cint(meta_df[0].get("precision")):
			self.flags.update_db = True

		elif prop == "unique":
			self.flags.update_db = True

		elif (prop == "read_only" and cint(df.get("read_only"))==0
				and frappe.db.get_value("DocField", {"parent": self.doc_type,
				"fieldname": df.fieldname}, "read_only")==1):
			# if docfield has read_only checked and user is trying to make it editable, don't allow it
			frappe.msgprint(_("You cannot unset 'Read Only' for field {0}").format(df.label))
			return False

		elif prop == "options" and df.get("fieldtype") not in ALLOWED_OPTIONS_CHANGE:
			frappe.msgprint(_("You can't set 'Options' for field {0}").format(df.label))
			return False

		elif prop == 'translatable' and not supports_translation(df.get('fieldtype')):
			frappe.msgprint(_("You can't set 'Translatable' for field {0}").format(df.label))
			return False

		elif (prop == 'in_global_search' and
			df.in_global_search != meta_df[0].get("in_global_search")):
			self.flags.rebuild_doctype_for_global_search = True

		return True

	def set_property_setters_for_actions_and_links(self, meta):
		'''
		Apply property setters or create custom records for DocType Action and DocType Link
		'''
		for doctype, fieldname, field_map in (
				('DocType Link', 'links', doctype_link_properties),
				('DocType Action', 'actions', doctype_action_properties)
			):
			has_custom = False
			items = []
			for i, d in enumerate(self.get(fieldname) or []):
				d.idx = i
				if frappe.db.exists(doctype, d.name) and not d.custom:
					# check property and apply property setter
					original = frappe.get_doc(doctype, d.name)
					for prop, prop_type in field_map.items():
						if d.get(prop) != original.get(prop):
							self.make_property_setter(prop, d.get(prop), prop_type,
								apply_on=doctype, row_name=d.name)
					items.append(d.name)
				else:
					# custom - just insert/update
					d.parent = self.doc_type
					d.custom = 1
					d.save(ignore_permissions=True)
					has_custom = True
					items.append(d.name)

			self.update_order_property_setter(has_custom, fieldname)
			self.clear_removed_items(doctype, items)

	def update_order_property_setter(self, has_custom, fieldname):
		'''
		We need to maintain the order of the link/actions if the user has shuffled them.
		So we create a new property (ex `links_order`) to keep a list of items.
		'''
		property_name = '{}_order'.format(fieldname)
		if has_custom:
			# save the order of the actions and links
			self.make_property_setter(property_name,
				json.dumps([d.name for d in self.get(fieldname)]), 'Small Text')
		else:
			frappe.db.delete('Property Setter', dict(property=property_name,
				doc_type=self.doc_type))


	def clear_removed_items(self, doctype, items):
		'''
		Clear rows that do not appear in `items`. These have been removed by the user.
		'''
		if items:
			frappe.db.delete(doctype, dict(parent=self.doc_type, custom=1,
				name=('not in', items)))
		else:
			frappe.db.delete(doctype, dict(parent=self.doc_type, custom=1))

	def update_custom_fields(self):
		for i, df in enumerate(self.get("fields")):
			if df.get("is_custom_field"):
				if not frappe.db.exists('Custom Field', {'dt': self.doc_type, 'fieldname': df.fieldname}):
					self.add_custom_field(df, i)
					self.flags.update_db = True
				else:
					self.update_in_custom_field(df, i)

		self.delete_custom_fields()

	def add_custom_field(self, df, i):
		d = frappe.new_doc("Custom Field")

		d.dt = self.doc_type

		for prop in docfield_properties:
			d.set(prop, df.get(prop))

		if i!=0:
			d.insert_after = self.fields[i-1].fieldname
		d.idx = i

		d.insert()
		df.fieldname = d.fieldname

	def update_in_custom_field(self, df, i):
		meta = frappe.get_meta(self.doc_type)
		meta_df = meta.get("fields", {"fieldname": df.fieldname})
		if not (meta_df and meta_df[0].get("is_custom_field")):
			# not a custom field
			return

		custom_field = frappe.get_doc("Custom Field", meta_df[0].name)
		changed = False
		for prop in docfield_properties:
			if df.get(prop) != custom_field.get(prop):
				if prop == "fieldtype":
					self.validate_fieldtype_change(df, meta_df[0].get(prop), df.get(prop))

				custom_field.set(prop, df.get(prop))
				changed = True

		# check and update `insert_after` property
		if i!=0:
			insert_after = self.fields[i-1].fieldname
			if custom_field.insert_after != insert_after:
				custom_field.insert_after = insert_after
				custom_field.idx = i
				changed = True

		if changed:
			custom_field.db_update()
			self.flags.update_db = True
			#custom_field.save()

	def delete_custom_fields(self):
		meta = frappe.get_meta(self.doc_type)
		fields_to_remove = (set([df.fieldname for df in meta.get("fields")])
			- set(df.fieldname for df in self.get("fields")))

		for fieldname in fields_to_remove:
			df = meta.get("fields", {"fieldname": fieldname})[0]
			if df.get("is_custom_field"):
				frappe.delete_doc("Custom Field", df.name)

	def make_property_setter(self, prop, value, property_type, fieldname=None,
		apply_on=None, row_name = None):
		delete_property_setter(self.doc_type, prop, fieldname)

		property_value = self.get_existing_property_value(prop, fieldname)

		if property_value==value:
			return

		if not apply_on:
			apply_on = "DocField" if fieldname else "DocType"

		# create a new property setter
		frappe.make_property_setter({
			"doctype": self.doc_type,
			"doctype_or_field": apply_on,
			"fieldname": fieldname,
			"row_name": row_name,
			"property": prop,
			"value": value,
			"property_type": property_type
		})

	def get_existing_property_value(self, property_name, fieldname=None):
		# check if there is any need to make property setter!
		if fieldname:
			property_value = frappe.db.get_value("DocField", {"parent": self.doc_type,
				"fieldname": fieldname}, property_name)
		else:
			if frappe.db.has_column("DocType", property_name):
				property_value = frappe.db.get_value("DocType", self.doc_type, property_name)
			else:
				property_value = None

		return property_value

	def validate_fieldtype_change(self, df, old_value, new_value):
		allowed = False
		self.check_length_for_fieldtypes = []
		for allowed_changes in ALLOWED_FIELDTYPE_CHANGE:
			if (old_value in allowed_changes and new_value in allowed_changes):
				allowed = True
				old_value_length = cint(frappe.db.type_map.get(old_value)[1])
				new_value_length = cint(frappe.db.type_map.get(new_value)[1])

				# Ignore fieldtype check validation if new field type has unspecified maxlength
				# Changes like DATA to TEXT, where new_value_lenth equals 0 will not be validated
				if new_value_length and (old_value_length > new_value_length):
					self.check_length_for_fieldtypes.append({'df': df, 'old_value': old_value})
					self.validate_fieldtype_length()
				else:
					self.flags.update_db = True
				break
		if not allowed:
			frappe.throw(_("Fieldtype cannot be changed from {0} to {1} in row {2}").format(old_value, new_value, df.idx))

	def validate_fieldtype_length(self):
		for field in self.check_length_for_fieldtypes:
			df = field.get('df')
			max_length = cint(frappe.db.type_map.get(df.fieldtype)[1])
			fieldname = df.fieldname
			docs = frappe.db.sql('''
				SELECT name, {fieldname}, LENGTH({fieldname}) AS len
				FROM `tab{doctype}`
				WHERE LENGTH({fieldname}) > {max_length}
			'''.format(
				fieldname=fieldname,
				doctype=self.doc_type,
				max_length=max_length
			), as_dict=True)
			links = []
			label = df.label
			for doc in docs:
				links.append(frappe.utils.get_link_to_form(self.doc_type, doc.name))
			links_str = ', '.join(links)

			if docs:
				frappe.throw(_('Value for field {0} is too long in {1}. Length should be lesser than {2} characters')
					.format(
						frappe.bold(label),
						links_str,
						frappe.bold(max_length)
					), title=_('Data Too Long'), is_minimizable=len(docs) > 1)

		self.flags.update_db = True

	def reset_to_defaults(self):
		if not self.doc_type:
			return

		reset_customization(self.doc_type)
		self.fetch_to_customize()

def reset_customization(doctype):
	frappe.db.sql("""
		DELETE FROM `tabProperty Setter` WHERE doc_type=%s
			and `field_name`!='naming_series'
			and `property`!='options'
		""", doctype)
	frappe.clear_cache(doctype=doctype)

doctype_properties = {
	'search_fields': 'Data',
	'title_field': 'Data',
	'image_field': 'Data',
	'sort_field': 'Data',
	'sort_order': 'Data',
	'default_print_format': 'Data',
	'allow_copy': 'Check',
	'istable': 'Check',
	'quick_entry': 'Check',
	'editable_grid': 'Check',
	'max_attachments': 'Int',
	'track_changes': 'Check',
	'track_views': 'Check',
	'allow_auto_repeat': 'Check',
	'allow_import': 'Check',
	'show_preview_popup': 'Check',
	'email_append_to': 'Check',
	'subject_field': 'Data',
	'sender_field': 'Data'
}

docfield_properties = {
	'idx': 'Int',
	'label': 'Data',
	'fieldtype': 'Select',
	'options': 'Text',
	'fetch_from': 'Small Text',
	'fetch_if_empty': 'Check',
	'permlevel': 'Int',
	'width': 'Data',
	'print_width': 'Data',
	'reqd': 'Check',
	'unique': 'Check',
	'ignore_user_permissions': 'Check',
	'in_list_view': 'Check',
	'in_standard_filter': 'Check',
	'in_global_search': 'Check',
	'in_preview': 'Check',
	'bold': 'Check',
	'hidden': 'Check',
	'collapsible': 'Check',
	'collapsible_depends_on': 'Data',
	'print_hide': 'Check',
	'print_hide_if_no_value': 'Check',
	'report_hide': 'Check',
	'allow_on_submit': 'Check',
	'translatable': 'Check',
	'mandatory_depends_on': 'Data',
	'read_only_depends_on': 'Data',
	'depends_on': 'Data',
	'description': 'Text',
	'default': 'Text',
	'precision': 'Select',
	'read_only': 'Check',
	'length': 'Int',
	'columns': 'Int',
	'remember_last_selected_value': 'Check',
	'allow_bulk_edit': 'Check',
	'auto_repeat': 'Link',
	'allow_in_quick_entry': 'Check',
	'hide_border': 'Check',
	'hide_days': 'Check',
	'hide_seconds': 'Check'
}

doctype_link_properties = {
	'link_doctype': 'Link',
	'link_fieldname': 'Data',
	'group': 'Data',
	'hidden': 'Check'
}

doctype_action_properties = {
	'label': 'Link',
	'action_type': 'Select',
	'action': 'Small Text',
	'group': 'Data',
	'hidden': 'Check'
}


ALLOWED_FIELDTYPE_CHANGE = (
	('Currency', 'Float', 'Percent'),
	('Small Text', 'Data'),
	('Text', 'Data'),
	('Text', 'Text Editor', 'Code', 'Signature', 'HTML Editor'),
	('Data', 'Select'),
	('Text', 'Small Text'),
	('Text', 'Data', 'Barcode'),
	('Code', 'Geolocation'),
	('Table', 'Table MultiSelect'))

ALLOWED_OPTIONS_CHANGE = ('Read Only', 'HTML', 'Select', 'Data')<|MERGE_RESOLUTION|>--- conflicted
+++ resolved
@@ -18,7 +18,444 @@
 from frappe.custom.doctype.property_setter.property_setter import delete_property_setter
 from frappe.model.docfield import supports_translation
 
-<<<<<<< HEAD
+class CustomizeForm(Document):
+	def on_update(self):
+		frappe.db.sql("delete from tabSingles where doctype='Customize Form'")
+		frappe.db.sql("delete from `tabCustomize Form Field`")
+
+	def fetch_to_customize(self):
+		self.clear_existing_doc()
+		if not self.doc_type:
+			return
+
+		meta = frappe.get_meta(self.doc_type)
+
+		self.validate_doctype(meta)
+
+		# load the meta properties on the customize (self) object
+		self.load_properties(meta)
+
+		# load custom translation
+		translation = self.get_name_translation()
+		self.label = translation.translated_text if translation else ''
+
+		self.create_auto_repeat_custom_field_if_requried(meta)
+
+		# NOTE doc (self) is sent to clientside by run_method
+
+	def validate_doctype(self, meta):
+		'''
+		Check if the doctype is allowed to be customized.
+		'''
+		if self.doc_type in core_doctypes_list:
+			frappe.throw(_("Core DocTypes cannot be customized."))
+
+		if meta.issingle:
+			frappe.throw(_("Single DocTypes cannot be customized."))
+
+		if meta.custom:
+			frappe.throw(_("Only standard DocTypes are allowed to be customized from Customize Form."))
+
+	def load_properties(self, meta):
+		'''
+		Load the customize object (this) with the metadata properties
+		'''
+		# doctype properties
+		for prop in doctype_properties:
+			self.set(prop, meta.get(prop))
+
+		for d in meta.get("fields"):
+			new_d = {"fieldname": d.fieldname, "is_custom_field": d.get("is_custom_field"), "name": d.name}
+			for prop in docfield_properties:
+				new_d[prop] = d.get(prop)
+			self.append("fields", new_d)
+
+		for fieldname in ('links', 'actions'):
+			for d in meta.get(fieldname):
+				self.append(fieldname, d)
+
+	def create_auto_repeat_custom_field_if_requried(self, meta):
+		if self.allow_auto_repeat:
+			if not frappe.db.exists('Custom Field', {'fieldname': 'auto_repeat',
+				'dt': self.doc_type}):
+				insert_after = self.fields[len(self.fields) - 1].fieldname
+				df = dict(
+					fieldname='auto_repeat',
+					label='Auto Repeat',
+					fieldtype='Link',
+					options='Auto Repeat',
+					insert_after=insert_after,
+					read_only=1, no_copy=1, print_hide=1)
+				create_custom_field(self.doc_type, df)
+
+
+	def get_name_translation(self):
+		'''Get translation object if exists of current doctype name in the default language'''
+		return frappe.get_value('Translation', {
+				'source_text': self.doc_type,
+				'language': frappe.local.lang or 'en'
+			}, ['name', 'translated_text'], as_dict=True)
+
+	def set_name_translation(self):
+		'''Create, update custom translation for this doctype'''
+		current = self.get_name_translation()
+		if current:
+			if self.label and current.translated_text != self.label:
+				frappe.db.set_value('Translation', current.name, 'translated_text', self.label)
+				frappe.translate.clear_cache()
+			else:
+				# clear translation
+				frappe.delete_doc('Translation', current.name)
+
+		else:
+			if self.label:
+				frappe.get_doc(dict(doctype='Translation',
+					source_text=self.doc_type,
+					translated_text=self.label,
+					language_code=frappe.local.lang or 'en')).insert()
+
+	def clear_existing_doc(self):
+		doc_type = self.doc_type
+
+		for fieldname in self.meta.get_valid_columns():
+			self.set(fieldname, None)
+
+		for df in self.meta.get_table_fields():
+			self.set(df.fieldname, [])
+
+		self.doc_type = doc_type
+		self.name = "Customize Form"
+
+	def save_customization(self):
+		if not self.doc_type:
+			return
+
+		self.flags.update_db = False
+		self.flags.rebuild_doctype_for_global_search = False
+		self.set_property_setters()
+		self.update_custom_fields()
+		self.set_name_translation()
+		validate_fields_for_doctype(self.doc_type)
+		check_email_append_to(self)
+
+		if self.flags.update_db:
+			frappe.db.updatedb(self.doc_type)
+
+		if not hasattr(self, 'hide_success') or not self.hide_success:
+			frappe.msgprint(_("{0} updated").format(_(self.doc_type)), alert=True)
+		frappe.clear_cache(doctype=self.doc_type)
+		self.fetch_to_customize()
+
+		if self.flags.rebuild_doctype_for_global_search:
+			frappe.enqueue('frappe.utils.global_search.rebuild_for_doctype',
+				now=True, doctype=self.doc_type)
+
+	def set_property_setters(self):
+		meta = frappe.get_meta(self.doc_type)
+
+		# doctype
+		self.set_property_setters_for_doctype(meta)
+
+		# docfield
+		for df in self.get("fields"):
+			meta_df = meta.get("fields", {"fieldname": df.fieldname})
+			if not meta_df or meta_df[0].get("is_custom_field"):
+				continue
+			self.set_property_setters_for_docfield(meta, df, meta_df)
+
+		# action and links
+		self.set_property_setters_for_actions_and_links(meta)
+
+	def set_property_setters_for_doctype(self, meta):
+		for prop, prop_type in doctype_properties.items():
+			if self.get(prop) != meta.get(prop):
+				self.make_property_setter(prop, self.get(prop), prop_type)
+
+	def set_property_setters_for_docfield(self, meta, df, meta_df):
+		for prop, prop_type in docfield_properties.items():
+			if prop != "idx" and (df.get(prop) or '') != (meta_df[0].get(prop) or ''):
+				if not self.allow_property_change(prop, meta_df, df):
+					continue
+
+				self.make_property_setter(prop, df.get(prop), prop_type,
+					fieldname=df.fieldname)
+
+	def allow_property_change(self, prop, meta_df, df):
+		if prop == "fieldtype":
+			self.validate_fieldtype_change(df, meta_df[0].get(prop), df.get(prop))
+
+		elif prop == "allow_on_submit" and df.get(prop):
+			if not frappe.db.get_value("DocField",
+				{"parent": self.doc_type, "fieldname": df.fieldname}, "allow_on_submit"):
+				frappe.msgprint(_("Row {0}: Not allowed to enable Allow on Submit for standard fields")\
+					.format(df.idx))
+				return False
+
+		elif prop == "reqd" and \
+			((frappe.db.get_value("DocField",
+				{"parent":self.doc_type,"fieldname":df.fieldname}, "reqd") == 1) \
+				and (df.get(prop) == 0)):
+			frappe.msgprint(_("Row {0}: Not allowed to disable Mandatory for standard fields")\
+					.format(df.idx))
+			return False
+
+		elif prop == "in_list_view" and df.get(prop) \
+			and df.fieldtype!="Attach Image" and df.fieldtype in no_value_fields:
+					frappe.msgprint(_("'In List View' not allowed for type {0} in row {1}")
+						.format(df.fieldtype, df.idx))
+					return False
+
+		elif prop == "precision" and cint(df.get("precision")) > 6 \
+				and cint(df.get("precision")) > cint(meta_df[0].get("precision")):
+			self.flags.update_db = True
+
+		elif prop == "unique":
+			self.flags.update_db = True
+
+		elif (prop == "read_only" and cint(df.get("read_only"))==0
+				and frappe.db.get_value("DocField", {"parent": self.doc_type,
+				"fieldname": df.fieldname}, "read_only")==1):
+			# if docfield has read_only checked and user is trying to make it editable, don't allow it
+			frappe.msgprint(_("You cannot unset 'Read Only' for field {0}").format(df.label))
+			return False
+
+		elif prop == "options" and df.get("fieldtype") not in ALLOWED_OPTIONS_CHANGE:
+			frappe.msgprint(_("You can't set 'Options' for field {0}").format(df.label))
+			return False
+
+		elif prop == 'translatable' and not supports_translation(df.get('fieldtype')):
+			frappe.msgprint(_("You can't set 'Translatable' for field {0}").format(df.label))
+			return False
+
+		elif (prop == 'in_global_search' and
+			df.in_global_search != meta_df[0].get("in_global_search")):
+			self.flags.rebuild_doctype_for_global_search = True
+
+		return True
+
+	def set_property_setters_for_actions_and_links(self, meta):
+		'''
+		Apply property setters or create custom records for DocType Action and DocType Link
+		'''
+		for doctype, fieldname, field_map in (
+				('DocType Link', 'links', doctype_link_properties),
+				('DocType Action', 'actions', doctype_action_properties)
+			):
+			has_custom = False
+			items = []
+			for i, d in enumerate(self.get(fieldname) or []):
+				d.idx = i
+				if frappe.db.exists(doctype, d.name) and not d.custom:
+					# check property and apply property setter
+					original = frappe.get_doc(doctype, d.name)
+					for prop, prop_type in field_map.items():
+						if d.get(prop) != original.get(prop):
+							self.make_property_setter(prop, d.get(prop), prop_type,
+								apply_on=doctype, row_name=d.name)
+					items.append(d.name)
+				else:
+					# custom - just insert/update
+					d.parent = self.doc_type
+					d.custom = 1
+					d.save(ignore_permissions=True)
+					has_custom = True
+					items.append(d.name)
+
+			self.update_order_property_setter(has_custom, fieldname)
+			self.clear_removed_items(doctype, items)
+
+	def update_order_property_setter(self, has_custom, fieldname):
+		'''
+		We need to maintain the order of the link/actions if the user has shuffled them.
+		So we create a new property (ex `links_order`) to keep a list of items.
+		'''
+		property_name = '{}_order'.format(fieldname)
+		if has_custom:
+			# save the order of the actions and links
+			self.make_property_setter(property_name,
+				json.dumps([d.name for d in self.get(fieldname)]), 'Small Text')
+		else:
+			frappe.db.delete('Property Setter', dict(property=property_name,
+				doc_type=self.doc_type))
+
+
+	def clear_removed_items(self, doctype, items):
+		'''
+		Clear rows that do not appear in `items`. These have been removed by the user.
+		'''
+		if items:
+			frappe.db.delete(doctype, dict(parent=self.doc_type, custom=1,
+				name=('not in', items)))
+		else:
+			frappe.db.delete(doctype, dict(parent=self.doc_type, custom=1))
+
+	def update_custom_fields(self):
+		for i, df in enumerate(self.get("fields")):
+			if df.get("is_custom_field"):
+				if not frappe.db.exists('Custom Field', {'dt': self.doc_type, 'fieldname': df.fieldname}):
+					self.add_custom_field(df, i)
+					self.flags.update_db = True
+				else:
+					self.update_in_custom_field(df, i)
+
+		self.delete_custom_fields()
+
+	def add_custom_field(self, df, i):
+		d = frappe.new_doc("Custom Field")
+
+		d.dt = self.doc_type
+
+		for prop in docfield_properties:
+			d.set(prop, df.get(prop))
+
+		if i!=0:
+			d.insert_after = self.fields[i-1].fieldname
+		d.idx = i
+
+		d.insert()
+		df.fieldname = d.fieldname
+
+	def update_in_custom_field(self, df, i):
+		meta = frappe.get_meta(self.doc_type)
+		meta_df = meta.get("fields", {"fieldname": df.fieldname})
+		if not (meta_df and meta_df[0].get("is_custom_field")):
+			# not a custom field
+			return
+
+		custom_field = frappe.get_doc("Custom Field", meta_df[0].name)
+		changed = False
+		for prop in docfield_properties:
+			if df.get(prop) != custom_field.get(prop):
+				if prop == "fieldtype":
+					self.validate_fieldtype_change(df, meta_df[0].get(prop), df.get(prop))
+
+				custom_field.set(prop, df.get(prop))
+				changed = True
+
+		# check and update `insert_after` property
+		if i!=0:
+			insert_after = self.fields[i-1].fieldname
+			if custom_field.insert_after != insert_after:
+				custom_field.insert_after = insert_after
+				custom_field.idx = i
+				changed = True
+
+		if changed:
+			custom_field.db_update()
+			self.flags.update_db = True
+			#custom_field.save()
+
+	def delete_custom_fields(self):
+		meta = frappe.get_meta(self.doc_type)
+		fields_to_remove = (set([df.fieldname for df in meta.get("fields")])
+			- set(df.fieldname for df in self.get("fields")))
+
+		for fieldname in fields_to_remove:
+			df = meta.get("fields", {"fieldname": fieldname})[0]
+			if df.get("is_custom_field"):
+				frappe.delete_doc("Custom Field", df.name)
+
+	def make_property_setter(self, prop, value, property_type, fieldname=None,
+		apply_on=None, row_name = None):
+		delete_property_setter(self.doc_type, prop, fieldname)
+
+		property_value = self.get_existing_property_value(prop, fieldname)
+
+		if property_value==value:
+			return
+
+		if not apply_on:
+			apply_on = "DocField" if fieldname else "DocType"
+
+		# create a new property setter
+		frappe.make_property_setter({
+			"doctype": self.doc_type,
+			"doctype_or_field": apply_on,
+			"fieldname": fieldname,
+			"row_name": row_name,
+			"property": prop,
+			"value": value,
+			"property_type": property_type
+		})
+
+	def get_existing_property_value(self, property_name, fieldname=None):
+		# check if there is any need to make property setter!
+		if fieldname:
+			property_value = frappe.db.get_value("DocField", {"parent": self.doc_type,
+				"fieldname": fieldname}, property_name)
+		else:
+			if frappe.db.has_column("DocType", property_name):
+				property_value = frappe.db.get_value("DocType", self.doc_type, property_name)
+			else:
+				property_value = None
+
+		return property_value
+
+	def validate_fieldtype_change(self, df, old_value, new_value):
+		allowed = False
+		self.check_length_for_fieldtypes = []
+		for allowed_changes in ALLOWED_FIELDTYPE_CHANGE:
+			if (old_value in allowed_changes and new_value in allowed_changes):
+				allowed = True
+				old_value_length = cint(frappe.db.type_map.get(old_value)[1])
+				new_value_length = cint(frappe.db.type_map.get(new_value)[1])
+
+				# Ignore fieldtype check validation if new field type has unspecified maxlength
+				# Changes like DATA to TEXT, where new_value_lenth equals 0 will not be validated
+				if new_value_length and (old_value_length > new_value_length):
+					self.check_length_for_fieldtypes.append({'df': df, 'old_value': old_value})
+					self.validate_fieldtype_length()
+				else:
+					self.flags.update_db = True
+				break
+		if not allowed:
+			frappe.throw(_("Fieldtype cannot be changed from {0} to {1} in row {2}").format(old_value, new_value, df.idx))
+
+	def validate_fieldtype_length(self):
+		for field in self.check_length_for_fieldtypes:
+			df = field.get('df')
+			max_length = cint(frappe.db.type_map.get(df.fieldtype)[1])
+			fieldname = df.fieldname
+			docs = frappe.db.sql('''
+				SELECT name, {fieldname}, LENGTH({fieldname}) AS len
+				FROM `tab{doctype}`
+				WHERE LENGTH({fieldname}) > {max_length}
+			'''.format(
+				fieldname=fieldname,
+				doctype=self.doc_type,
+				max_length=max_length
+			), as_dict=True)
+			links = []
+			label = df.label
+			for doc in docs:
+				links.append(frappe.utils.get_link_to_form(self.doc_type, doc.name))
+			links_str = ', '.join(links)
+
+			if docs:
+				frappe.throw(_('Value for field {0} is too long in {1}. Length should be lesser than {2} characters')
+					.format(
+						frappe.bold(label),
+						links_str,
+						frappe.bold(max_length)
+					), title=_('Data Too Long'), is_minimizable=len(docs) > 1)
+
+		self.flags.update_db = True
+
+	def reset_to_defaults(self):
+		if not self.doc_type:
+			return
+
+		reset_customization(self.doc_type)
+		self.fetch_to_customize()
+
+def reset_customization(doctype):
+	frappe.db.sql("""
+		DELETE FROM `tabProperty Setter` WHERE doc_type=%s
+			and `field_name`!='naming_series'
+			and `property`!='options'
+		""", doctype)
+	frappe.clear_cache(doctype=doctype)
+
 doctype_properties = {
 	'search_fields': 'Data',
 	'title_field': 'Data',
@@ -86,518 +523,6 @@
 	'hide_seconds': 'Check'
 }
 
-allowed_fieldtype_change = (('Currency', 'Float', 'Percent'), ('Small Text', 'Data'),
-	('Text', 'Data'), ('Text', 'Text Editor', 'Code', 'Signature', 'HTML Editor'), ('Data', 'Select'),
-	('Text', 'Small Text'), ('Text', 'Data', 'Barcode'), ('Code', 'Geolocation'), ('Table', 'Table MultiSelect'))
-
-allowed_fieldtype_for_options_change = ('Read Only', 'HTML', 'Select', 'Data')
-
-=======
->>>>>>> b33c24cb
-class CustomizeForm(Document):
-	def on_update(self):
-		frappe.db.sql("delete from tabSingles where doctype='Customize Form'")
-		frappe.db.sql("delete from `tabCustomize Form Field`")
-
-	def fetch_to_customize(self):
-		self.clear_existing_doc()
-		if not self.doc_type:
-			return
-
-		meta = frappe.get_meta(self.doc_type)
-
-		self.validate_doctype(meta)
-
-		# load the meta properties on the customize (self) object
-		self.load_properties(meta)
-
-		# load custom translation
-		translation = self.get_name_translation()
-		self.label = translation.translated_text if translation else ''
-
-		self.create_auto_repeat_custom_field_if_requried(meta)
-
-		# NOTE doc (self) is sent to clientside by run_method
-
-	def validate_doctype(self, meta):
-		'''
-		Check if the doctype is allowed to be customized.
-		'''
-		if self.doc_type in core_doctypes_list:
-			frappe.throw(_("Core DocTypes cannot be customized."))
-
-		if meta.issingle:
-			frappe.throw(_("Single DocTypes cannot be customized."))
-
-		if meta.custom:
-			frappe.throw(_("Only standard DocTypes are allowed to be customized from Customize Form."))
-
-	def load_properties(self, meta):
-		'''
-		Load the customize object (this) with the metadata properties
-		'''
-		# doctype properties
-		for prop in doctype_properties:
-			self.set(prop, meta.get(prop))
-
-		for d in meta.get("fields"):
-			new_d = {"fieldname": d.fieldname, "is_custom_field": d.get("is_custom_field"), "name": d.name}
-			for prop in docfield_properties:
-				new_d[prop] = d.get(prop)
-			self.append("fields", new_d)
-
-		for fieldname in ('links', 'actions'):
-			for d in meta.get(fieldname):
-				self.append(fieldname, d)
-
-	def create_auto_repeat_custom_field_if_requried(self, meta):
-		if self.allow_auto_repeat:
-			if not frappe.db.exists('Custom Field', {'fieldname': 'auto_repeat',
-				'dt': self.doc_type}):
-				insert_after = self.fields[len(self.fields) - 1].fieldname
-				df = dict(
-					fieldname='auto_repeat',
-					label='Auto Repeat',
-					fieldtype='Link',
-					options='Auto Repeat',
-					insert_after=insert_after,
-					read_only=1, no_copy=1, print_hide=1)
-				create_custom_field(self.doc_type, df)
-
-
-	def get_name_translation(self):
-		'''Get translation object if exists of current doctype name in the default language'''
-		return frappe.get_value('Translation', {
-				'source_text': self.doc_type,
-				'language': frappe.local.lang or 'en'
-			}, ['name', 'translated_text'], as_dict=True)
-
-	def set_name_translation(self):
-		'''Create, update custom translation for this doctype'''
-		current = self.get_name_translation()
-		if current:
-			if self.label and current.translated_text != self.label:
-				frappe.db.set_value('Translation', current.name, 'translated_text', self.label)
-				frappe.translate.clear_cache()
-			else:
-				# clear translation
-				frappe.delete_doc('Translation', current.name)
-
-		else:
-			if self.label:
-				frappe.get_doc(dict(doctype='Translation',
-					source_text=self.doc_type,
-					translated_text=self.label,
-					language_code=frappe.local.lang or 'en')).insert()
-
-	def clear_existing_doc(self):
-		doc_type = self.doc_type
-
-		for fieldname in self.meta.get_valid_columns():
-			self.set(fieldname, None)
-
-		for df in self.meta.get_table_fields():
-			self.set(df.fieldname, [])
-
-		self.doc_type = doc_type
-		self.name = "Customize Form"
-
-	def save_customization(self):
-		if not self.doc_type:
-			return
-
-		self.flags.update_db = False
-		self.flags.rebuild_doctype_for_global_search = False
-		self.set_property_setters()
-		self.update_custom_fields()
-		self.set_name_translation()
-		validate_fields_for_doctype(self.doc_type)
-		check_email_append_to(self)
-
-		if self.flags.update_db:
-			frappe.db.updatedb(self.doc_type)
-
-		if not hasattr(self, 'hide_success') or not self.hide_success:
-			frappe.msgprint(_("{0} updated").format(_(self.doc_type)), alert=True)
-		frappe.clear_cache(doctype=self.doc_type)
-		self.fetch_to_customize()
-
-		if self.flags.rebuild_doctype_for_global_search:
-			frappe.enqueue('frappe.utils.global_search.rebuild_for_doctype',
-				now=True, doctype=self.doc_type)
-
-	def set_property_setters(self):
-		meta = frappe.get_meta(self.doc_type)
-
-		# doctype
-		self.set_property_setters_for_doctype(meta)
-
-		# docfield
-		for df in self.get("fields"):
-			meta_df = meta.get("fields", {"fieldname": df.fieldname})
-			if not meta_df or meta_df[0].get("is_custom_field"):
-				continue
-			self.set_property_setters_for_docfield(meta, df, meta_df)
-
-		# action and links
-		self.set_property_setters_for_actions_and_links(meta)
-
-	def set_property_setters_for_doctype(self, meta):
-		for prop, prop_type in doctype_properties.items():
-			if self.get(prop) != meta.get(prop):
-				self.make_property_setter(prop, self.get(prop), prop_type)
-
-	def set_property_setters_for_docfield(self, meta, df, meta_df):
-		for prop, prop_type in docfield_properties.items():
-			if prop != "idx" and (df.get(prop) or '') != (meta_df[0].get(prop) or ''):
-				if not self.allow_property_change(prop, meta_df, df):
-					continue
-
-				self.make_property_setter(prop, df.get(prop), prop_type,
-					fieldname=df.fieldname)
-
-	def allow_property_change(self, prop, meta_df, df):
-		if prop == "fieldtype":
-			self.validate_fieldtype_change(df, meta_df[0].get(prop), df.get(prop))
-
-		elif prop == "allow_on_submit" and df.get(prop):
-			if not frappe.db.get_value("DocField",
-				{"parent": self.doc_type, "fieldname": df.fieldname}, "allow_on_submit"):
-				frappe.msgprint(_("Row {0}: Not allowed to enable Allow on Submit for standard fields")\
-					.format(df.idx))
-				return False
-
-		elif prop == "reqd" and \
-			((frappe.db.get_value("DocField",
-				{"parent":self.doc_type,"fieldname":df.fieldname}, "reqd") == 1) \
-				and (df.get(prop) == 0)):
-			frappe.msgprint(_("Row {0}: Not allowed to disable Mandatory for standard fields")\
-					.format(df.idx))
-			return False
-
-		elif prop == "in_list_view" and df.get(prop) \
-			and df.fieldtype!="Attach Image" and df.fieldtype in no_value_fields:
-					frappe.msgprint(_("'In List View' not allowed for type {0} in row {1}")
-						.format(df.fieldtype, df.idx))
-					return False
-
-		elif prop == "precision" and cint(df.get("precision")) > 6 \
-				and cint(df.get("precision")) > cint(meta_df[0].get("precision")):
-			self.flags.update_db = True
-
-		elif prop == "unique":
-			self.flags.update_db = True
-
-		elif (prop == "read_only" and cint(df.get("read_only"))==0
-				and frappe.db.get_value("DocField", {"parent": self.doc_type,
-				"fieldname": df.fieldname}, "read_only")==1):
-			# if docfield has read_only checked and user is trying to make it editable, don't allow it
-			frappe.msgprint(_("You cannot unset 'Read Only' for field {0}").format(df.label))
-			return False
-
-		elif prop == "options" and df.get("fieldtype") not in ALLOWED_OPTIONS_CHANGE:
-			frappe.msgprint(_("You can't set 'Options' for field {0}").format(df.label))
-			return False
-
-		elif prop == 'translatable' and not supports_translation(df.get('fieldtype')):
-			frappe.msgprint(_("You can't set 'Translatable' for field {0}").format(df.label))
-			return False
-
-		elif (prop == 'in_global_search' and
-			df.in_global_search != meta_df[0].get("in_global_search")):
-			self.flags.rebuild_doctype_for_global_search = True
-
-		return True
-
-	def set_property_setters_for_actions_and_links(self, meta):
-		'''
-		Apply property setters or create custom records for DocType Action and DocType Link
-		'''
-		for doctype, fieldname, field_map in (
-				('DocType Link', 'links', doctype_link_properties),
-				('DocType Action', 'actions', doctype_action_properties)
-			):
-			has_custom = False
-			items = []
-			for i, d in enumerate(self.get(fieldname) or []):
-				d.idx = i
-				if frappe.db.exists(doctype, d.name) and not d.custom:
-					# check property and apply property setter
-					original = frappe.get_doc(doctype, d.name)
-					for prop, prop_type in field_map.items():
-						if d.get(prop) != original.get(prop):
-							self.make_property_setter(prop, d.get(prop), prop_type,
-								apply_on=doctype, row_name=d.name)
-					items.append(d.name)
-				else:
-					# custom - just insert/update
-					d.parent = self.doc_type
-					d.custom = 1
-					d.save(ignore_permissions=True)
-					has_custom = True
-					items.append(d.name)
-
-			self.update_order_property_setter(has_custom, fieldname)
-			self.clear_removed_items(doctype, items)
-
-	def update_order_property_setter(self, has_custom, fieldname):
-		'''
-		We need to maintain the order of the link/actions if the user has shuffled them.
-		So we create a new property (ex `links_order`) to keep a list of items.
-		'''
-		property_name = '{}_order'.format(fieldname)
-		if has_custom:
-			# save the order of the actions and links
-			self.make_property_setter(property_name,
-				json.dumps([d.name for d in self.get(fieldname)]), 'Small Text')
-		else:
-			frappe.db.delete('Property Setter', dict(property=property_name,
-				doc_type=self.doc_type))
-
-
-	def clear_removed_items(self, doctype, items):
-		'''
-		Clear rows that do not appear in `items`. These have been removed by the user.
-		'''
-		if items:
-			frappe.db.delete(doctype, dict(parent=self.doc_type, custom=1,
-				name=('not in', items)))
-		else:
-			frappe.db.delete(doctype, dict(parent=self.doc_type, custom=1))
-
-	def update_custom_fields(self):
-		for i, df in enumerate(self.get("fields")):
-			if df.get("is_custom_field"):
-				if not frappe.db.exists('Custom Field', {'dt': self.doc_type, 'fieldname': df.fieldname}):
-					self.add_custom_field(df, i)
-					self.flags.update_db = True
-				else:
-					self.update_in_custom_field(df, i)
-
-		self.delete_custom_fields()
-
-	def add_custom_field(self, df, i):
-		d = frappe.new_doc("Custom Field")
-
-		d.dt = self.doc_type
-
-		for prop in docfield_properties:
-			d.set(prop, df.get(prop))
-
-		if i!=0:
-			d.insert_after = self.fields[i-1].fieldname
-		d.idx = i
-
-		d.insert()
-		df.fieldname = d.fieldname
-
-	def update_in_custom_field(self, df, i):
-		meta = frappe.get_meta(self.doc_type)
-		meta_df = meta.get("fields", {"fieldname": df.fieldname})
-		if not (meta_df and meta_df[0].get("is_custom_field")):
-			# not a custom field
-			return
-
-		custom_field = frappe.get_doc("Custom Field", meta_df[0].name)
-		changed = False
-		for prop in docfield_properties:
-			if df.get(prop) != custom_field.get(prop):
-				if prop == "fieldtype":
-					self.validate_fieldtype_change(df, meta_df[0].get(prop), df.get(prop))
-
-				custom_field.set(prop, df.get(prop))
-				changed = True
-
-		# check and update `insert_after` property
-		if i!=0:
-			insert_after = self.fields[i-1].fieldname
-			if custom_field.insert_after != insert_after:
-				custom_field.insert_after = insert_after
-				custom_field.idx = i
-				changed = True
-
-		if changed:
-			custom_field.db_update()
-			self.flags.update_db = True
-			#custom_field.save()
-
-	def delete_custom_fields(self):
-		meta = frappe.get_meta(self.doc_type)
-		fields_to_remove = (set([df.fieldname for df in meta.get("fields")])
-			- set(df.fieldname for df in self.get("fields")))
-
-		for fieldname in fields_to_remove:
-			df = meta.get("fields", {"fieldname": fieldname})[0]
-			if df.get("is_custom_field"):
-				frappe.delete_doc("Custom Field", df.name)
-
-	def make_property_setter(self, prop, value, property_type, fieldname=None,
-		apply_on=None, row_name = None):
-		delete_property_setter(self.doc_type, prop, fieldname)
-
-		property_value = self.get_existing_property_value(prop, fieldname)
-
-		if property_value==value:
-			return
-
-		if not apply_on:
-			apply_on = "DocField" if fieldname else "DocType"
-
-		# create a new property setter
-		frappe.make_property_setter({
-			"doctype": self.doc_type,
-			"doctype_or_field": apply_on,
-			"fieldname": fieldname,
-			"row_name": row_name,
-			"property": prop,
-			"value": value,
-			"property_type": property_type
-		})
-
-	def get_existing_property_value(self, property_name, fieldname=None):
-		# check if there is any need to make property setter!
-		if fieldname:
-			property_value = frappe.db.get_value("DocField", {"parent": self.doc_type,
-				"fieldname": fieldname}, property_name)
-		else:
-			if frappe.db.has_column("DocType", property_name):
-				property_value = frappe.db.get_value("DocType", self.doc_type, property_name)
-			else:
-				property_value = None
-
-		return property_value
-
-	def validate_fieldtype_change(self, df, old_value, new_value):
-		allowed = False
-		self.check_length_for_fieldtypes = []
-		for allowed_changes in ALLOWED_FIELDTYPE_CHANGE:
-			if (old_value in allowed_changes and new_value in allowed_changes):
-				allowed = True
-				old_value_length = cint(frappe.db.type_map.get(old_value)[1])
-				new_value_length = cint(frappe.db.type_map.get(new_value)[1])
-
-				# Ignore fieldtype check validation if new field type has unspecified maxlength
-				# Changes like DATA to TEXT, where new_value_lenth equals 0 will not be validated
-				if new_value_length and (old_value_length > new_value_length):
-					self.check_length_for_fieldtypes.append({'df': df, 'old_value': old_value})
-					self.validate_fieldtype_length()
-				else:
-					self.flags.update_db = True
-				break
-		if not allowed:
-			frappe.throw(_("Fieldtype cannot be changed from {0} to {1} in row {2}").format(old_value, new_value, df.idx))
-
-	def validate_fieldtype_length(self):
-		for field in self.check_length_for_fieldtypes:
-			df = field.get('df')
-			max_length = cint(frappe.db.type_map.get(df.fieldtype)[1])
-			fieldname = df.fieldname
-			docs = frappe.db.sql('''
-				SELECT name, {fieldname}, LENGTH({fieldname}) AS len
-				FROM `tab{doctype}`
-				WHERE LENGTH({fieldname}) > {max_length}
-			'''.format(
-				fieldname=fieldname,
-				doctype=self.doc_type,
-				max_length=max_length
-			), as_dict=True)
-			links = []
-			label = df.label
-			for doc in docs:
-				links.append(frappe.utils.get_link_to_form(self.doc_type, doc.name))
-			links_str = ', '.join(links)
-
-			if docs:
-				frappe.throw(_('Value for field {0} is too long in {1}. Length should be lesser than {2} characters')
-					.format(
-						frappe.bold(label),
-						links_str,
-						frappe.bold(max_length)
-					), title=_('Data Too Long'), is_minimizable=len(docs) > 1)
-
-		self.flags.update_db = True
-
-	def reset_to_defaults(self):
-		if not self.doc_type:
-			return
-
-		reset_customization(self.doc_type)
-		self.fetch_to_customize()
-
-def reset_customization(doctype):
-	frappe.db.sql("""
-		DELETE FROM `tabProperty Setter` WHERE doc_type=%s
-			and `field_name`!='naming_series'
-			and `property`!='options'
-		""", doctype)
-	frappe.clear_cache(doctype=doctype)
-
-doctype_properties = {
-	'search_fields': 'Data',
-	'title_field': 'Data',
-	'image_field': 'Data',
-	'sort_field': 'Data',
-	'sort_order': 'Data',
-	'default_print_format': 'Data',
-	'allow_copy': 'Check',
-	'istable': 'Check',
-	'quick_entry': 'Check',
-	'editable_grid': 'Check',
-	'max_attachments': 'Int',
-	'track_changes': 'Check',
-	'track_views': 'Check',
-	'allow_auto_repeat': 'Check',
-	'allow_import': 'Check',
-	'show_preview_popup': 'Check',
-	'email_append_to': 'Check',
-	'subject_field': 'Data',
-	'sender_field': 'Data'
-}
-
-docfield_properties = {
-	'idx': 'Int',
-	'label': 'Data',
-	'fieldtype': 'Select',
-	'options': 'Text',
-	'fetch_from': 'Small Text',
-	'fetch_if_empty': 'Check',
-	'permlevel': 'Int',
-	'width': 'Data',
-	'print_width': 'Data',
-	'reqd': 'Check',
-	'unique': 'Check',
-	'ignore_user_permissions': 'Check',
-	'in_list_view': 'Check',
-	'in_standard_filter': 'Check',
-	'in_global_search': 'Check',
-	'in_preview': 'Check',
-	'bold': 'Check',
-	'hidden': 'Check',
-	'collapsible': 'Check',
-	'collapsible_depends_on': 'Data',
-	'print_hide': 'Check',
-	'print_hide_if_no_value': 'Check',
-	'report_hide': 'Check',
-	'allow_on_submit': 'Check',
-	'translatable': 'Check',
-	'mandatory_depends_on': 'Data',
-	'read_only_depends_on': 'Data',
-	'depends_on': 'Data',
-	'description': 'Text',
-	'default': 'Text',
-	'precision': 'Select',
-	'read_only': 'Check',
-	'length': 'Int',
-	'columns': 'Int',
-	'remember_last_selected_value': 'Check',
-	'allow_bulk_edit': 'Check',
-	'auto_repeat': 'Link',
-	'allow_in_quick_entry': 'Check',
-	'hide_border': 'Check',
-	'hide_days': 'Check',
-	'hide_seconds': 'Check'
-}
-
 doctype_link_properties = {
 	'link_doctype': 'Link',
 	'link_fieldname': 'Data',

--- conflicted
+++ resolved
@@ -129,12 +129,6 @@
 		.avatar-frame {
 			border: 1px solid $white;
 		}
-<<<<<<< HEAD
-=======
-		&:hover {
-			z-index: 1;
-		}
->>>>>>> 9c0696ba
 	}
 
 	.avatar-extra-count {

frappe.ui.form.ControlCurrency = class ControlCurrency extends frappe.ui.form.ControlFloat {
	format_for_input(value) {
		var formatted_value = format_number(value, this.get_number_format(), this.get_precision());
		return isNaN(Number(value)) ? "" : formatted_value;
<<<<<<< HEAD
	},
=======
	}
>>>>>>> 8d6bd82e

	get_precision() {
		// always round based on field precision or currency's precision
		// this method is also called in this.parse()
		if (!this.df.precision) {
			if(frappe.boot.sysdefaults.currency_precision) {
				this.df.precision = frappe.boot.sysdefaults.currency_precision;
			} else {
				this.df.precision = get_number_format_info(this.get_number_format()).precision;
			}
		}

		return this.df.precision;
	}
};<|MERGE_RESOLUTION|>--- conflicted
+++ resolved
@@ -2,11 +2,7 @@
 	format_for_input(value) {
 		var formatted_value = format_number(value, this.get_number_format(), this.get_precision());
 		return isNaN(Number(value)) ? "" : formatted_value;
-<<<<<<< HEAD
-	},
-=======
 	}
->>>>>>> 8d6bd82e
 
 	get_precision() {
 		// always round based on field precision or currency's precision

--- conflicted
+++ resolved
@@ -637,18 +637,13 @@
 	}
 
 	update_last_synced() {
-<<<<<<< HEAD
 		if (!this.chart_doc.last_synced_on) {
-			return
+			return;
 		}
 		let last_synced_text = __("Last synced {0}", [
 			comment_when(this.chart_doc.last_synced_on)
 		]);
 		this.subtitle_field.html(last_synced_text);
-=======
-		let last_synced_text = __("Last synced {0}", [comment_when(this.chart_doc.last_synced_on)]);
-		this.footer.html(last_synced_text);
->>>>>>> 2317ffb2
 	}
 
 	update_chart_object() {

--- conflicted
+++ resolved
@@ -176,11 +176,7 @@
 	return s.split(t1).join(t2);
 }
 
-<<<<<<< HEAD
-window.strip_html = function (txt) {
-=======
 window.strip_html = function(txt) {
->>>>>>> 33f8ed96
 	return cstr(txt).replace(/<[^>]*>/g, "");
 }
 

--- conflicted
+++ resolved
@@ -20,15 +20,11 @@
 			["<=", "<="],
 			["Between", __("Between")],
 			["descendants of", __("Descendants Of")],
-<<<<<<< HEAD
+			["not descendants of", __("Not Descendants Of")],
 			["ancestors of", __("Ancestors Of")],
+			["not ancestors of", __("Not Ancestors Of")],
 			["Previous", __("Previous")],
 			["Next", __("Next")]
-=======
-			["not descendants of", __("Not Descendants Of")],
-			["ancestors of", __("Ancestors Of")],
-			["not ancestors of", __("Not Ancestors Of")]
->>>>>>> 3e28e047
 		];
 		this.invalid_condition_map = {
 			Date: ['like', 'not like'],

# util __init__.py

import webnotes

user_time_zone = None
month_name = ['','Jan','Feb','Mar','Apr','May','Jun','Jul','Aug','Sep','Oct','Nov','Dec']
month_name_full = ['','January','February','March','April','May','June','July','August','September','October','November','December']
no_value_fields = ['Section Break', 'Column Break', 'HTML', 'Table', 'FlexTable', 'Button', 'Image', 'Graph']
default_fields = ['doctype','name','owner','creation','modified','modified_by','parent','parentfield','parenttype','idx','docstatus']

def getCSVelement(v):
	"""
		 Returns the CSV value of `v`, For example: 
		 
		 * apple becomes "apple"
		 * hi"there becomes "hi""there"
	"""
	v = cstr(v)
	if not v: return ''
	if (',' in v) or ('\n' in v) or ('"' in v):
		if '"' in v: v = v.replace('"', '""')
		return '"'+v+'"'
	else: return v or ''

def extract_email_id(s):
	"""
		Extract email id from email header format
	"""
	if '<' in s:
		s = s.split('<')[1].split('>')[0]
	if s: 
		s = s.strip().lower()
	return s
	
def validate_email_add(email_str):
	"""
		Validates the email string
	"""
	s = extract_email_id(email_str)
	import re
	#return re.match("^[a-zA-Z0-9._%-]+@[a-zA-Z0-9._%-]+.[a-zA-Z]{2,6}$", email_str)
	return re.match("[a-z0-9!#$%&'*+/=?^_`{|}~-]+(?:\.[a-z0-9!#$%&'*+/=?^_`{|}~-]+)*@(?:[a-z0-9](?:[a-z0-9-]*[a-z0-9])?\.)+[a-z0-9](?:[a-z0-9-]*[a-z0-9])?", s)

def sendmail(recipients, sender='', msg='', subject='[No Subject]', parts=[], cc=[], attach=[]):
	"""
	Send an email. For more details see :func:`email_lib.sendmail`
	"""
	import webnotes.utils.email_lib
	return email_lib.sendmail(recipients, sender, msg, subject, parts, cc, attach)
	
def generate_hash():
	"""
		 Generates random hash for session id
	"""
	import hashlib, time
	return hashlib.sha224(str(time.time())).hexdigest()

def random_string(length):
	"""generate a random string"""
	import string
	from random import choice
	return ''.join([choice(string.letters + string.digits) for i in range(length)])

def db_exists(dt, dn):
	return webnotes.conn.sql('select name from `tab%s` where name="%s"' % (dt, dn))

def load_json(arg):
	# already a dictionary?
<<<<<<< HEAD
	if type(arg) not in (str, unicode):
=======
	if not isinstance(arg, basestring):
>>>>>>> 6dda5a03
		return arg
	
	import json
	return json.loads(arg, encoding='utf-8')
	
# Get Traceback
# ==============================================================================

def getTraceback():
	"""
		 Returns the traceback of the Exception
	"""
	import sys, traceback, string
	type, value, tb = sys.exc_info()
	
	body = "Traceback (innermost last):\n"
	list = traceback.format_tb(tb, None) + traceback.format_exception_only(type, value)
	body = body + "%-20s %s" % (string.join(list[:-1], ""), list[-1])
	
	if webnotes.logger:
		webnotes.logger.error('Db:'+(webnotes.conn and webnotes.conn.cur_db_name or '') + ' - ' + body)
	
	return body

# Log
# ==============================================================================

def log(event, details):
	webnotes.logger.info(details)

# Date and Time
# ==============================================================================


def getdate(string_date):
	"""
		 Coverts string date (yyyy-mm-dd) to datetime.date object
	"""
	import datetime

	if type(string_date)==unicode:
		string_date = str(string_date)
	
	if type(string_date) in (datetime.datetime, datetime.date): 
		return string_date
	
	if ' ' in string_date:
		string_date = string_date.split(' ')[0]
	t = string_date.split('-')
	if len(t)==3:
		return datetime.date(cint(t[0]), cint(t[1]), cint(t[2]))
	else:
		return ''

def add_days(date, days, format='string'):
	"""
		 Adds `days` to the given `string_date`
	"""
	import datetime
	if not date:
		date = now_datetime()

	if type(date) not in (datetime.datetime, datetime.date): 
		date = getdate(date)

	dt =  date + datetime.timedelta(days)
	if format=='string':
		return dt.strftime('%Y-%m-%d')
	else:
		return dt

def add_months(string_date, months):
	import datetime
	return webnotes.conn.sql("select DATE_ADD('%s',INTERVAL '%s' MONTH)" % (getdate(string_date),months))[0][0]

def add_years(string_date, years):
	import datetime
	return webnotes.conn.sql("select DATE_ADD('%s',INTERVAL '%s' YEAR)" % (getdate(string_date),years))[0][0]

def date_diff(string_ed_date, string_st_date=None):
	import datetime
	return webnotes.conn.sql("SELECT DATEDIFF('%s','%s')" %(getdate(string_ed_date), getdate(string_st_date)))[0][0]

def now_datetime():
	global user_time_zone
	from datetime import datetime
	from pytz import timezone
	
	# get localtime
	if not user_time_zone:
		user_time_zone = webnotes.conn.get_value('Control Panel', None, 'time_zone') or 'Asia/Calcutta'

	# convert to UTC
	utcnow = timezone('UTC').localize(datetime.utcnow())

	# convert to user time zone
	return utcnow.astimezone(timezone(user_time_zone))

def now():
	"""return current datetime as yyyy-mm-dd hh:mm:ss"""
	return now_datetime().strftime('%Y-%m-%d %H:%M:%S')
	
def nowdate():
	"""return current date as yyyy-mm-dd"""
	return now_datetime().strftime('%Y-%m-%d')

def nowtime():
	"""return current time in hh:mm"""
	return now_datetime().strftime('%H:%M')

def get_first_day(dt, d_years=0, d_months=0):
	"""
	 Returns the first day of the month for the date specified by date object
	 Also adds `d_years` and `d_months` if specified
	"""
	import datetime
	# d_years, d_months are "deltas" to apply to dt
	y, m = dt.year + d_years, dt.month + d_months
	a, m = divmod(m-1, 12)
	return datetime.date(y+a, m+1, 1)

def get_last_day(dt):
	"""
	 Returns last day of the month using:
	 `get_first_day(dt, 0, 1) + datetime.timedelta(-1)`
	"""
	import datetime
	return get_first_day(dt, 0, 1) + datetime.timedelta(-1)

user_format = None
"""
	 User format specified in :term:`Control Panel`
	 
	 Examples:
	 
	 * dd-mm-yyyy
	 * mm-dd-yyyy
	 * dd/mm/yyyy
"""

def formatdate(string_date):
	"""
	 	Convers the given string date to :data:`user_format`
	"""
	global user_format
	if not user_format:
		user_format = webnotes.conn.get_value('Control Panel', None, 'date_format')
	d = string_date.split('-');
	out = user_format
	return out.replace('dd', ('%.2i' % cint(d[2]))).replace('mm', ('%.2i' % cint(d[1]))).replace('yyyy', d[0])
	
def dict_to_str(args, sep='&'):
	"""
	Converts a dictionary to URL
	"""
	import urllib
	t = []
	for k in args.keys():
		t.append(str(k)+'='+urllib.quote(str(args[k] or '')))
	return sep.join(t)

def timestamps_equal(t1, t2):
	"""Returns true if same the two string timestamps are same"""
	scrub = lambda x: x.replace(':', ' ').replace('-',' ').split()

	t1, t2 = scrub(t1), scrub(t2)
	
	if len(t1) != len(t2):
		return
	
	for i in range(len(t1)):
		if t1[i]!=t2[i]:
			return
	return 1

def global_date_format(date):
	"""returns date as 1 January 2012"""
	import datetime

	if isinstance(date, basestring):
		date = getdate(date)
	
	return date.strftime('%d') + ' ' + month_name_full[int(date.strftime('%m'))] \
		+ ' ' + date.strftime('%Y')
	
	
	

# Datatype
# ==============================================================================

def isNull(v):
	"""
	Returns true if v='' or v is `None`
	"""
	return (v=='' or v==None)
	
def has_common(l1, l2):
	"""
	Returns true if there are common elements in lists l1 and l2
	"""
	for l in l1:
		if l in l2: 
			return 1
	return 0
	
def flt(s):
	"""
	Convert to float (ignore commas)
	"""
	if isinstance(s, basestring): # if string
		s = s.replace(',','')
	try: tmp = float(s)
	except: tmp = 0
	return tmp

def cint(s):
	"""
	Convert to integer
	"""
	try: tmp = int(float(s))
	except: tmp = 0
	return tmp

def cstr(s):
	"""	
	Convert to string
	"""
	if isinstance(s, basestring):
		return s
	elif s==None: 
		return ''
	else:
		return str(s)
		
def str_esc_quote(s):
	"""
	Escape quotes
	"""
	if s==None:return ''
	return s.replace("'","\'")

def replace_newlines(s):
	"""
	Replace newlines by '<br>'
	"""
	if s==None:return ''
	return s.replace("\n","<br>")


# ==============================================================================

def parse_val(v):
	"""
	Converts to simple datatypes from SQL query results
	"""
	import datetime
	
	if type(v)==datetime.date:
		v = str(v)
	elif type(v)==datetime.timedelta:
		v = ':'.join(str(v).split(':')[:2])
	elif type(v)==datetime.datetime:
		v = str(v)
	elif type(v)==long: v=int(v)

	return v
	
# ==============================================================================

def fmt_money(amount, fmt = '%.2f'):
	"""
	Convert to string with commas for thousands, millions etc
	"""
	curr = webnotes.conn.get_value('Control Panel', None, 'currency_format') or 'Millions'

	val = 2
	if curr == 'Millions': val = 3

	if cstr(amount).find('.') == -1:	temp = '00'
	else: temp = cstr(amount).split('.')[1]

	l = []
	minus = ''
	if flt(amount) < 0: minus = '-'

	amount = ''.join(cstr(amount).split(','))
	amount = cstr(abs(flt(amount))).split('.')[0]
	
	# main logic	
	if len(cstr(amount)) > 3:
		nn = amount[len(amount)-3:]
		l.append(nn)
		amount = amount[0:len(amount)-3]
		while len(cstr(amount)) > val:
			nn = amount[len(amount)-val:]
			l.insert(0,nn)
			amount = amount[0:len(amount)-val]
	
	if len(amount) > 0:	l.insert(0,amount)

	amount = ','.join(l)+'.'+temp
	amount = minus + amount
	return amount

#
# convet currency to words
#
def money_in_words(number, main_currency = None, fraction_currency=None):
	"""
	Returns string in words with currency and fraction currency. 
	"""
	
	d = get_defaults()
	if not main_currency:
		main_currency = d.get('currency', 'INR')
	if not fraction_currency:
		fraction_currency = d.get('fraction_currency', 'paise')

	n = "%.2f" % flt(number)
	main, fraction = n.split('.')
	if len(fraction)==1: fraction += '0'
	
	out = main_currency + ' ' + in_words(main).title()
	if cint(fraction):
		out = out + ' and ' + in_words(fraction).title() + ' ' + fraction_currency

	return out + ' only.'

#
# convert number to words
#
def in_words(integer):
	"""
	Returns string in words for the given integer.
	"""

	in_million = webnotes.conn.get_value('Control Panel',None,'currency_format')=='Millions' and 1 or 0
	

	n=int(integer)
	known = {0: 'zero', 1: 'one', 2: 'two', 3: 'three', 4: 'four', 5: 'five', 6: 'six', 7: 'seven', 8: 'eight', 9: 'nine', 10: 'ten',
		11: 'eleven', 12: 'twelve', 13: 'thirteen', 14: 'fourteen', 15: 'fifteen', 16: 'sixteen', 17: 'seventeen', 18: 'eighteen',
		19: 'nineteen', 20: 'twenty', 30: 'thirty', 40: 'forty', 50: 'fifty', 60: 'sixty', 70: 'seventy', 80: 'eighty', 90: 'ninety'}
	
	def psn(n, known, xpsn):
		import sys; 
		if n in known: return known[n]
		bestguess, remainder = str(n), 0

		if n<=20:
			print >>sys.stderr, n, "How did this happen?"
			assert 0
		elif n < 100:
			bestguess= xpsn((n//10)*10, known, xpsn) + '-' + xpsn(n%10, known, xpsn)
			return bestguess
		elif n < 1000:
			bestguess= xpsn(n//100, known, xpsn) + ' ' + 'hundred'
			remainder = n%100
		else:
			if in_million:
				if n < 1000000:
					bestguess= xpsn(n//1000, known, xpsn) + ' ' + 'thousand'
					remainder = n%1000
				elif n < 1000000000:
					bestguess= xpsn(n//1000000, known, xpsn) + ' ' + 'million'
					remainder = n%1000000
				else:
					bestguess= xpsn(n//1000000000, known, xpsn) + ' ' + 'billion'
					remainder = n%1000000000				
			else:
				if n < 100000:
					bestguess= xpsn(n//1000, known, xpsn) + ' ' + 'thousand'
					remainder = n%1000
				elif n < 10000000:
					bestguess= xpsn(n//100000, known, xpsn) + ' ' + 'lakh'
					remainder = n%100000
				else:
					bestguess= xpsn(n//10000000, known, xpsn) + ' ' + 'crore'
					remainder = n%10000000
		if remainder:
			if remainder >= 100:
				comma = ','
			else:
				comma = ''
			return bestguess + comma + ' ' + xpsn(remainder, known, xpsn)
		else:
			return bestguess

	return psn(n, known, psn)
	

# Get Defaults
# ==============================================================================

def get_defaults(key=None):
	"""
	Get dictionary of default values from the :term:`Control Panel`, or a value if key is passed
	"""
	return webnotes.conn.get_defaults(key)

def set_default(key, val):
	"""
	Set / add a default value to :term:`Control Panel`
	"""
	return webnotes.conn.set_default(key, val)

#
# Clear recycle bin
#
def clear_recycle_bin():
	sql = webnotes.conn.sql
	
	tl = sql('show tables')
	total_deleted = 0
	for t in tl:
		fl = [i[0] for i in sql('desc `%s`' % t[0])]
		
		if 'name' in fl:
			total_deleted += sql("select count(*) from `%s` where name like '__overwritten:%%'" % t[0])[0][0]
			sql("delete from `%s` where name like '__overwritten:%%'" % t[0])

		if 'parent' in fl:	
			total_deleted += sql("select count(*) from `%s` where parent like '__oldparent:%%'" % t[0])[0][0]
			sql("delete from `%s` where parent like '__oldparent:%%'" % t[0])
	
			total_deleted += sql("select count(*) from `%s` where parent like 'oldparent:%%'" % t[0])[0][0]
			sql("delete from `%s` where parent like 'oldparent:%%'" % t[0])

			total_deleted += sql("select count(*) from `%s` where parent like 'old_parent:%%'" % t[0])[0][0]
			sql("delete from `%s` where parent like 'old_parent:%%'" % t[0])

	return "%s records deleted" % str(int(total_deleted))


# Send Error Report
# ==============================================================================

def send_error_report():
	sql = webnotes.conn.sql
	m = ''
	company = webnotes.conn.get_value('Control Panel',None,'company_name') or ''
	if company: m = 'Company : ' + company
	form = webnotes.form
	err_msg = '''
		%s <br>
		Comment: %s
		Err Msg : %s
	''' % (m, form.getvalue('msg') or '', form.getvalue('err_msg'))
	sendmail([webnotes.conn.get_value('Control Panel',None,'support_email_id') or 'support@iwebnotes.com'], sender=webnotes.session['user'], msg=err_msg, subject='Error Report '+m)

# Dictionary utils
# ==============================================================================

def remove_blanks(d):
	"""
		Returns d with empty ('' or None) values stripped
	"""
	empty_keys = []
	for key in d:
		if d[key]=='' or d[key]==None:
			# del d[key] raises runtime exception, using a workaround
			empty_keys.append(key)
	for key in empty_keys:
		del d[key]
		
	return d
		
def pprint_dict(d, level=1, no_blanks=True):
	"""
		Pretty print a dictionary with indents
	"""
	if no_blanks:
		remove_blanks(d)
		
	# make indent
	indent, ret = '', ''
	for i in range(0,level): indent += '\t'
	
	# add lines
	comment, lines = '', []
	kl = d.keys()
	kl.sort()
		
	# make lines
	for key in kl:
		if key != '##comment':
			tmp = {key: d[key]}
			lines.append(indent + str(tmp)[1:-1] )
	
	# add comment string
	if '##comment' in kl:
		ret = ('\n' + indent) + '# ' + d['##comment'] + '\n'

	# open
	ret += indent + '{\n'
	
	# lines
	ret += indent + ',\n\t'.join(lines)
	
	# close
	ret += '\n' + indent + '}'
	
	return ret
				
def get_common(d1,d2):
	"""
		returns (list of keys) the common part of two dicts
	"""
	return [p for p in d1 if p in d2 and d1[p]==d2[p]]

def get_common_dict(d1, d2):
	"""
		return common dictionary of d1 and d2
	"""
	ret = {}
	for key in d1:
		if key in d2 and d2[key]==d1[key]:
			ret[key] = d1[key]
	return ret

def get_diff_dict(d1, d2):
	"""
		return common dictionary of d1 and d2
	"""
	diff_keys = set(d2.keys()).difference(set(d1.keys()))
	
	ret = {}
	for d in diff_keys: ret[d] = d2[d]
	return ret


def get_file_timestamp(fn):
	"""
		Returns timestamp of the given file
	"""
	import os
	from webnotes.utils import cint
	
	try:
		return str(cint(os.stat(fn).st_mtime))
	except OSError, e:
		if e.args[0]!=2:
			raise e
		else:
			return None

def make_esc(esc_chars):
	"""
		Function generator for Escaping special characters
	"""
	return lambda s: ''.join(['\\' + c if c in esc_chars else c for c in s])
	

def get_doctype_label(dt=None):
	"""
		Gets label of a doctype
	"""
	if dt:
		res = webnotes.conn.sql("""\
			SELECT name, dt_label FROM `tabDocType Label`
			WHERE name=%s""", dt)
		return res and res[0][0] or dt
	else:
		res = webnotes.conn.sql("SELECT name, dt_label FROM `tabDocType Label`")
		dt_label_dict = {}
		for r in res:
			dt_label_dict[r[0]] = r[1]

		return dt_label_dict


def get_label_doctype(label):
	"""
		Gets doctype from its label
	"""
	res = webnotes.conn.sql("""\
		SELECT name FROM `tabDocType Label`
		WHERE dt_label=%s""", label)

	return res and res[0][0] or label<|MERGE_RESOLUTION|>--- conflicted
+++ resolved
@@ -66,11 +66,7 @@
 
 def load_json(arg):
 	# already a dictionary?
-<<<<<<< HEAD
-	if type(arg) not in (str, unicode):
-=======
 	if not isinstance(arg, basestring):
->>>>>>> 6dda5a03
 		return arg
 	
 	import json

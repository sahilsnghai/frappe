--- conflicted
+++ resolved
@@ -112,7 +112,6 @@
 		return wn.utils.filter_dict(locals[doctype], filters);
 	},
 	
-<<<<<<< HEAD
 	get_doclist: function(doctype, name, filters) {
 		var doclist = [];
 		if(!locals[doctype]) 
@@ -136,7 +135,7 @@
 		
 		return doclist;
 	},
-=======
+	
 	delete_doc: function(doctype, docname, callback) {
 		wn.confirm("Permanently delete "+ docname + "?", function() {
 			wn.call({
@@ -189,5 +188,4 @@
 		});
 		d.show();
 	}
->>>>>>> 573d48d2
 }